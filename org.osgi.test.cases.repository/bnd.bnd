--- conflicted
+++ resolved
@@ -14,13 +14,8 @@
     tb2.jar ,\
     tb3.jar ,\
     tb4.jar
-<<<<<<< HEAD
-    
+
 -buildpath = \
-=======
-
--buildpath                          = ee.j2se; version=${javac.compliance}, \
->>>>>>> a64509da
     org.osgi.test.support;          version=project, \
     org.osgi.service.repository;    version=project , \
     osgi.core;                      version=5.0     , \
