--- conflicted
+++ resolved
@@ -4,11 +4,6 @@
 Export-Package: ${p}.*; -split-package:=first
 
 -buildpath = \
-<<<<<<< HEAD
-    osgi.core; version=4.3.1, \
-=======
-    ee.minimum; version=1.3, \
-    osgi.core; version=6, \
+    osgi.core; version=6.0, \
     osgi.promise;version=6.0, \
->>>>>>> a64509da
     osgi.annotation; version=6.0.1