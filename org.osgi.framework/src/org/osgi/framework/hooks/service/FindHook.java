--- conflicted
+++ resolved
@@ -47,7 +47,6 @@
 	 * @param allServices {@code true} if the find operation is the result
 	 *        of a call to
 	 *        {@link BundleContext#getAllServiceReferences(String, String)}
-<<<<<<< HEAD
 	 * @param references A collection of Service References to be returned as a
 	 *        result of the find operation. The implementation of this method
 	 *        may remove service references from the collection to prevent the
@@ -57,18 +56,6 @@
 	 *        {@code addAll}. Attempting to add to the collection will
 	 *        result in an {@code UnsupportedOperationException}. The
 	 *        collection is not synchronized.
-=======
-	 * @param references A {@code Collection} of Service References to be
-	 *        returned as a result of the find operation. The implementation of
-	 *        this method may remove service references from the collection to
-	 *        prevent the references from being returned to the bundle
-	 *        performing the find operation. The collection supports all the
-	 *        optional {@code Collection} operations except
-	 *        {@code add} and {@code addAll}. Attempting to add to the
-	 *        collection will result in an
-	 *        {@code UnsupportedOperationException}. The collection is not
-	 *        synchronized.
->>>>>>> 12cfb310
 	 */
 	void find(BundleContext context, String name, String filter,
 			boolean allServices, Collection<ServiceReference< ? >> references);
