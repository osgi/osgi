--- conflicted
+++ resolved
@@ -39,7 +39,6 @@
 	 * This method can filter the bundles which receive the event.
 	 * 
 	 * @param event The service event to be delivered.
-<<<<<<< HEAD
 	 * @param contexts A collection of Bundle Contexts for bundles which have
 	 *        listeners to which the specified event will be delivered. The
 	 *        implementation of this method may remove bundle contexts from the
@@ -49,18 +48,6 @@
 	 *        {@code addAll}. Attempting to add to the collection will
 	 *        result in an {@code UnsupportedOperationException}. The
 	 *        collection is not synchronized.
-=======
-	 * @param contexts A {@code Collection} of Bundle Contexts for bundles
-	 *        which have listeners to which the specified event will be
-	 *        delivered. The implementation of this method may remove bundle
-	 *        contexts from the collection to prevent the event from being
-	 *        delivered to the associated bundles. The collection supports all
-	 *        the optional {@code Collection} operations except
-	 *        {@code add} and {@code addAll}. Attempting to add to the
-	 *        collection will result in an
-	 *        {@code UnsupportedOperationException}. The collection is not
-	 *        synchronized.
->>>>>>> 12cfb310
 	 */
 	void event(ServiceEvent event, Collection<BundleContext> contexts);
 }