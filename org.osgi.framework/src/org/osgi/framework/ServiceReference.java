--- conflicted
+++ resolved
@@ -26,13 +26,8 @@
  * {@code BundleContext.getServiceReference} and
  * {@code BundleContext.getServiceReferences} methods.
  * <p>
-<<<<<<< HEAD
  * A {@code ServiceReference} object may be shared between bundles and can
  * be used to examine the properties of the service and to get the service
-=======
- * A {@code ServiceReference} object may be shared between bundles and
- * can be used to examine the properties of the service and to get the service
->>>>>>> 12cfb310
  * object.
  * <p>
  * Every service registered in the Framework has a unique
