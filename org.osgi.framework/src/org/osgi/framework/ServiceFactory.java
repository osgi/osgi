--- conflicted
+++ resolved
@@ -21,16 +21,9 @@
  * environment.
  * 
  * <p>
-<<<<<<< HEAD
  * When registering a service, a {@code ServiceFactory} object can be used
  * instead of a service object, so that the bundle developer can gain control of
  * the specific service object granted to a bundle that is using the service.
-=======
- * When registering a service, a {@code ServiceFactory} object can be
- * used instead of a service object, so that the bundle developer can gain
- * control of the specific service object granted to a bundle that is using the
- * service.
->>>>>>> 12cfb310
  * 
  * <p>
  * When this happens, the
