/*
 * Copyright (c) OSGi Alliance (2004, 2010). All Rights Reserved.
 * 
 * Licensed under the Apache License, Version 2.0 (the "License");
 * you may not use this file except in compliance with the License.
 * You may obtain a copy of the License at
 *
 *      http://www.apache.org/licenses/LICENSE-2.0
 *
 * Unless required by applicable law or agreed to in writing, software
 * distributed under the License is distributed on an "AS IS" BASIS,
 * WITHOUT WARRANTIES OR CONDITIONS OF ANY KIND, either express or implied.
 * See the License for the specific language governing permissions and
 * limitations under the License.
 */

package org.osgi.framework;

import java.util.NoSuchElementException;
import java.util.StringTokenizer;

/**
 * Version identifier for bundles and packages.
 * 
 * <p>
 * Version identifiers have four components.
 * <ol>
 * <li>Major version. A non-negative integer.</li>
 * <li>Minor version. A non-negative integer.</li>
 * <li>Micro version. A non-negative integer.</li>
 * <li>Qualifier. A text string. See {@code Version(String)} for the
 * format of the qualifier string.</li>
 * </ol>
 * 
 * <p>
 * {@code Version} objects are immutable.
 * 
 * @since 1.3
 * @Immutable
 * @version $Id$
 */

public class Version implements Comparable<Version> {
	private final int			major;
	private final int			minor;
	private final int			micro;
	private final String		qualifier;
	private static final String	SEPARATOR		= ".";					//$NON-NLS-1$

	/**
	 * The empty version "0.0.0".
	 */
	public static final Version	emptyVersion	= new Version(0, 0, 0);

	/**
	 * Creates a version identifier from the specified numerical components.
	 * 
	 * <p>
	 * The qualifier is set to the empty string.
	 * 
	 * @param major Major component of the version identifier.
	 * @param minor Minor component of the version identifier.
	 * @param micro Micro component of the version identifier.
	 * @throws IllegalArgumentException If the numerical components are
	 *         negative.
	 */
	public Version(int major, int minor, int micro) {
		this(major, minor, micro, null);
	}

	/**
	 * Creates a version identifier from the specified components.
	 * 
	 * @param major Major component of the version identifier.
	 * @param minor Minor component of the version identifier.
	 * @param micro Micro component of the version identifier.
	 * @param qualifier Qualifier component of the version identifier. If
	 *        {@code null} is specified, then the qualifier will be set to
	 *        the empty string.
	 * @throws IllegalArgumentException If the numerical components are negative
	 *         or the qualifier string is invalid.
	 */
	public Version(int major, int minor, int micro, String qualifier) {
		if (qualifier == null) {
			qualifier = ""; //$NON-NLS-1$
		}

		this.major = major;
		this.minor = minor;
		this.micro = micro;
		this.qualifier = qualifier;
		validate();
	}

	/**
	 * Created a version identifier from the specified string.
	 * 
	 * <p>
	 * Here is the grammar for version strings.
	 * 
	 * <pre>
	 * version ::= major('.'minor('.'micro('.'qualifier)?)?)?
	 * major ::= digit+
	 * minor ::= digit+
	 * micro ::= digit+
	 * qualifier ::= (alpha|digit|'_'|'-')+
	 * digit ::= [0..9]
	 * alpha ::= [a..zA..Z]
	 * </pre>
	 * 
	 * There must be no whitespace in version.
	 * 
	 * @param version String representation of the version identifier.
	 * @throws IllegalArgumentException If {@code version} is improperly
	 *         formatted.
	 */
	public Version(String version) {
		int maj = 0;
		int min = 0;
		int mic = 0;
		String qual = ""; //$NON-NLS-1$

		try {
			StringTokenizer st = new StringTokenizer(version, SEPARATOR, true);
			maj = Integer.parseInt(st.nextToken());

			if (st.hasMoreTokens()) {
				st.nextToken(); // consume delimiter
				min = Integer.parseInt(st.nextToken());

				if (st.hasMoreTokens()) {
					st.nextToken(); // consume delimiter
					mic = Integer.parseInt(st.nextToken());

					if (st.hasMoreTokens()) {
						st.nextToken(); // consume delimiter
						qual = st.nextToken();

						if (st.hasMoreTokens()) {
							throw new IllegalArgumentException("invalid format"); //$NON-NLS-1$
						}
					}
				}
			}
		}
		catch (NoSuchElementException e) {
			throw new IllegalArgumentException("invalid format"); //$NON-NLS-1$
		}

		major = maj;
		minor = min;
		micro = mic;
		qualifier = qual;
		validate();
	}

	/**
	 * Called by the Version constructors to validate the version components.
	 * 
	 * @throws IllegalArgumentException If the numerical components are negative
	 *         or the qualifier string is invalid.
	 */
	private void validate() {
		if (major < 0) {
			throw new IllegalArgumentException("negative major"); //$NON-NLS-1$
		}
		if (minor < 0) {
			throw new IllegalArgumentException("negative minor"); //$NON-NLS-1$
		}
		if (micro < 0) {
			throw new IllegalArgumentException("negative micro"); //$NON-NLS-1$
		}
		char[] chars = qualifier.toCharArray();
		for (int i = 0, length = chars.length; i < length; i++) {
	        char ch = chars[i];
			if (('A' <= ch) && (ch <= 'Z')) {
				continue;
			}
			if (('a' <= ch) && (ch <= 'z')) {
				continue;
			}
			if (('0' <= ch) && (ch <= '9')) {
				continue;
			}
			if ((ch == '_') || (ch == '-')) {
				continue;
			}
			throw new IllegalArgumentException(
					"invalid qualifier: " + qualifier); //$NON-NLS-1$
		}
	}

	/**
	 * Parses a version identifier from the specified string.
	 * 
	 * <p>
	 * See {@code Version(String)} for the format of the version string.
	 * 
	 * @param version String representation of the version identifier. Leading
	 *        and trailing whitespace will be ignored.
	 * @return A {@code Version} object representing the version
	 *         identifier. If {@code version} is {@code null} or
	 *         the empty string then {@code emptyVersion} will be
	 *         returned.
	 * @throws IllegalArgumentException If {@code version} is improperly
	 *         formatted.
	 */
	public static Version parseVersion(String version) {
		if (version == null) {
			return emptyVersion;
		}

		version = version.trim();
		if (version.length() == 0) {
			return emptyVersion;
		}

		return new Version(version);
	}

	/**
	 * Returns the major component of this version identifier.
	 * 
	 * @return The major component.
	 */
	public int getMajor() {
		return major;
	}

	/**
	 * Returns the minor component of this version identifier.
	 * 
	 * @return The minor component.
	 */
	public int getMinor() {
		return minor;
	}

	/**
	 * Returns the micro component of this version identifier.
	 * 
	 * @return The micro component.
	 */
	public int getMicro() {
		return micro;
	}

	/**
	 * Returns the qualifier component of this version identifier.
	 * 
	 * @return The qualifier component.
	 */
	public String getQualifier() {
		return qualifier;
	}

	/**
	 * Returns the string representation of this version identifier.
	 * 
	 * <p>
	 * The format of the version string will be {@code major.minor.micro}
	 * if qualifier is the empty string or
	 * {@code major.minor.micro.qualifier} otherwise.
	 * 
	 * @return The string representation of this version identifier.
	 */
	public String toString() {
		int q = qualifier.length();
		StringBuffer result = new StringBuffer(20 + q);
		result.append(major);
		result.append(SEPARATOR);
		result.append(minor);
		result.append(SEPARATOR);
		result.append(micro);
		if (q > 0) {
			result.append(SEPARATOR);
			result.append(qualifier);
		}
		return result.toString();
	}

	/**
	 * Returns a hash code value for the object.
	 * 
	 * @return An integer which is a hash code value for this object.
	 */
	public int hashCode() {
		return (major << 24) + (minor << 16) + (micro << 8)
				+ qualifier.hashCode();
	}

	/**
	 * Compares this {@code Version} object to another object.
	 * 
	 * <p>
	 * A version is considered to be <b>equal to </b> another version if the
	 * major, minor and micro components are equal and the qualifier component
	 * is equal (using {@code String.equals}).
	 * 
	 * @param object The {@code Version} object to be compared.
	 * @return {@code true} if {@code object} is a
	 *         {@code Version} and is equal to this object;
	 *         {@code false} otherwise.
	 */
	public boolean equals(Object object) {
		if (object == this) { // quicktest
			return true;
		}

		if (!(object instanceof Version)) {
			return false;
		}

		Version other = (Version) object;
		return (major == other.major) && (minor == other.minor)
				&& (micro == other.micro) && qualifier.equals(other.qualifier);
	}

	/**
	 * Compares this {@code Version} object to another object.
	 * 
	 * <p>
	 * A version is considered to be <b>less than </b> another version if its
	 * major component is less than the other version's major component, or the
	 * major components are equal and its minor component is less than the other
	 * version's minor component, or the major and minor components are equal
	 * and its micro component is less than the other version's micro component,
	 * or the major, minor and micro components are equal and it's qualifier
	 * component is less than the other version's qualifier component (using
	 * {@code String.compareTo}).
	 * 
	 * <p>
	 * A version is considered to be <b>equal to</b> another version if the
	 * major, minor and micro components are equal and the qualifier component
	 * is equal (using {@code String.compareTo}).
	 * 
<<<<<<< HEAD
	 * @param other The {@code Version} object to be compared.
=======
	 * @param object The {@code Version} object to be compared.
>>>>>>> 12cfb310
	 * @return A negative integer, zero, or a positive integer if this object is
	 *         less than, equal to, or greater than the specified
	 *         {@code Version} object.
	 * @throws ClassCastException If the specified object is not a
	 *         {@code Version}.
	 */
	public int compareTo(Version other) {
		if (other == this) { // quicktest
			return 0;
		}

		int result = major - other.major;
		if (result != 0) {
			return result;
		}

		result = minor - other.minor;
		if (result != 0) {
			return result;
		}

		result = micro - other.micro;
		if (result != 0) {
			return result;
		}

		return qualifier.compareTo(other.qualifier);
	}
}<|MERGE_RESOLUTION|>--- conflicted
+++ resolved
@@ -334,11 +334,7 @@
 	 * major, minor and micro components are equal and the qualifier component
 	 * is equal (using {@code String.compareTo}).
 	 * 
-<<<<<<< HEAD
 	 * @param other The {@code Version} object to be compared.
-=======
-	 * @param object The {@code Version} object to be compared.
->>>>>>> 12cfb310
 	 * @return A negative integer, zero, or a positive integer if this object is
 	 *         less than, equal to, or greater than the specified
 	 *         {@code Version} object.
