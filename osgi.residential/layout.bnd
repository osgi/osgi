osgi.residential.specs = \
	 org.osgi.service.cm, \
	 org.osgi.service.component, \
	 org.osgi.service.component.annotations, \
	 org.osgi.service.dal, \
	 org.osgi.service.dal.functions, \
	 org.osgi.service.device, \
	 org.osgi.service.dmt, \
	 org.osgi.service.enocean, \
	 org.osgi.service.event, \
	 org.osgi.service.http, \
	 org.osgi.service.log, \
	 org.osgi.service.metatype, \
<<<<<<< HEAD
     org.osgi.service.metatype.annotations, \
     org.osgi.service.provisioning, \
=======
	 org.osgi.service.networkadapter, \
	 org.osgi.service.provisioning, \
	 org.osgi.service.resourcemonitoring, \
	 org.osgi.service.serial, \
>>>>>>> ddbed9b1
	 org.osgi.service.tr069todmt, \
	 org.osgi.service.upnp, \
	 org.osgi.service.usbinfo, \
	 org.osgi.service.useradmin, \
     org.osgi.util.function, \
     org.osgi.util.promise, \
	 org.osgi.util.xml

osgi.residential.packages = ${replace;${osgi.residential.specs};^.*$;$0.*}

osgi.residential.resources = {${project.workspace}/osgi.companion/legal/jar}, \
  				xmlns/metatype=${project.workspace}/xmlns/metatype, \
  				xmlns/scr=${project.workspace}/xmlns/scr<|MERGE_RESOLUTION|>--- conflicted
+++ resolved
@@ -11,15 +11,11 @@
 	 org.osgi.service.http, \
 	 org.osgi.service.log, \
 	 org.osgi.service.metatype, \
-<<<<<<< HEAD
      org.osgi.service.metatype.annotations, \
+	 org.osgi.service.networkadapter, \
      org.osgi.service.provisioning, \
-=======
-	 org.osgi.service.networkadapter, \
-	 org.osgi.service.provisioning, \
 	 org.osgi.service.resourcemonitoring, \
 	 org.osgi.service.serial, \
->>>>>>> ddbed9b1
 	 org.osgi.service.tr069todmt, \
 	 org.osgi.service.upnp, \
 	 org.osgi.service.usbinfo, \
