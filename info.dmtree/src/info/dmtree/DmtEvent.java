/*
 * Copyright (c) OSGi Alliance (2004, 2010). All Rights Reserved.
 * 
 * Licensed under the Apache License, Version 2.0 (the "License");
 * you may not use this file except in compliance with the License.
 * You may obtain a copy of the License at
 *
 *      http://www.apache.org/licenses/LICENSE-2.0
 *
 * Unless required by applicable law or agreed to in writing, software
 * distributed under the License is distributed on an "AS IS" BASIS,
 * WITHOUT WARRANTIES OR CONDITIONS OF ANY KIND, either express or implied.
 * See the License for the specific language governing permissions and
 * limitations under the License.
 */
package info.dmtree;

/**
 * Event class storing the details of a change in the tree.
 * {@code DmtEvent} is used by {@code DmtAdmin} to notify registered
 * {@link DmtEventListener EventListeners} about important changes. Events are
 * generated after every successful DMT change, and also when sessions are
 * opened or closed. If a {@link DmtSession} is opened in atomic mode, DMT
 * events are only sent when the session is committed, when the changes are
 * actually performed.
 * <p>
 * An event is generated for each group of nodes added, deleted, replaced,
 * renamed or copied, in this order. Events are also generated when sessions are
 * opened and closed.
 * <p>
 * The {@code type} of the event describes the change that triggered the
 * event delivery. Each event carries the unique identifier of the session in
 * which the described change happened. The events describing changes in the DMT
 * carry the list of affected nodes. In case of {@link #COPIED} or
 * {@link #RENAMED} events, the event carries the list of new nodes as well.
 * <p>
 * When a {@code DmtEvent} is delivered to a listener, the event contains
 * only those node URIs that the listener has access to. This access control
 * decision is based on the principal specified when the listener was
 * registered:
 * <ul>
 * <li>If the listener was registered specifying an explicit principal, using
 * the {@link DmtAdmin#addEventListener(String, int, String, DmtEventListener)}
 * method, then the target node ACLs should be checked for providing GET access
 * to the specified principal;
 * <li>When the listener was registered without an explicit principal then the
 * listener needs GET {@link info.dmtree.security.DmtPermission} for the
 * corresponding node.
 * </ul>
 * 
 * @version $Id$
 */
public interface DmtEvent {

	/**
	 * Event type indicating nodes that were added.
	 */
	int ADDED = 0x01;

	/**
	 * Event type indicating nodes that were copied.
	 */
	int COPIED = 0x02;

	/**
	 * Event type indicating nodes that were deleted.
	 */
	int DELETED = 0x04;

	/**
	 * Event type indicating nodes that were renamed.
	 */
	int RENAMED = 0x08;

	/**
	 * Event type indicating nodes that were replaced.
	 */
	int REPLACED = 0x10;

	/**
	 * Event type indicating that a new session was opened.
	 */
	int SESSION_OPENED = 0x20;

	/**
	 * Event type indicating that a session was closed. This type of event is
	 * sent when the session is closed by the client or becomes inactive for any
	 * other reason (session timeout, fatal errors in business methods, etc.).
	 */
	int SESSION_CLOSED = 0x40;

	/**
	 * Event type indicating that a destructive operation is going to be
	 * performed by a plugin. This can be any action that causes a change in
	 * system bundles state (like restart, shutdown etc.).
	 * <p>
	 * Events of this type are delivered synchronously in order to give the
	 * receiver the chance to react accordingly before the destructive operation
	 * takes place.
	 */
	int DESTRUCTIVE_OPERATION = 0x80;

	/**
	 * This method returns the type of this event.
	 * 
	 * @return the type of this event.
	 */
	int getType();

<<<<<<< HEAD
	/**
	 * This method returns the identifier of the session in which this event
	 * took place. The ID is guaranteed to be unique on a machine.
	 * <p>
	 * For events that are result of an internal change inside of a
	 * <code>DataPlugin</code> (not in the scope of any session), no sessionId
	 * is defined. An invocation of this method on such events will therefore
	 * throw an UnsupportedOperationException.
	 * <p>
	 * The availability of a session.id can also be check by using
	 * <code>getProperty()</code> with "session.id" as key.
	 * 
	 * @return the unique identifier of the session that triggered the event
	 * @throws UnsupportedOperationException
	 *             in case that no session id is available. This indicates that
	 *             the <code>DmtEvent</code> was not a result of a
	 *             <code>DmtSession</code>.
	 */
	int getSessionId();

	/**
	 * This method can be used to query the subject nodes of this event. The
	 * method returns <code>null</code> for {@link #SESSION_OPENED} and
	 * {@link #SESSION_CLOSED}.
	 * <p>
	 * The method returns only those affected nodes that the caller has the GET
	 * permission for (or in case of {@link #COPIED} or {@link #RENAMED} events,
	 * where the caller has GET permissions for either the source or the
	 * destination nodes). Therefore, it is possible that the method returns an
	 * empty array. All returned URIs are absolute.
	 * 
	 * @return the array of affected nodes
	 * @see #getNewNodes
	 */
	String[] getNodes();

	/**
	 * This method can be used to query the new nodes, when the type of the
	 * event is {@link #COPIED} or {@link #RENAMED}. For all other event types
	 * this method returns <code>null</code>.
	 * <p>
	 * The array returned by this method runs parallel to the array returned by
	 * {@link #getNodes}, the elements in the two arrays contain the source and
	 * destination URIs for the renamed or copied nodes in the same order. All
	 * returned URIs are absolute.
	 * <p>
	 * This method returns only those nodes where the caller has the GET
	 * permission for the source or destination node of the operation.
	 * Therefore, it is possible that the method returns an empty array.
	 * 
	 * @return the array of newly created nodes
	 */
	String[] getNewNodes();

	/**
	 * This method can be used to query the names of all properties of this
	 * event.
	 * <p>
	 * The returned names can be used as key value in subsequent calls to
	 * {@link #getProperty}.
	 * 
	 * @return the array of property names
	 * @see #getProperty
	 */
	String[] getPropertyNames();

	/**
	 * This method can be used to get the value of a single event property.
	 * 
	 * @param key
	 *            the name of the requested property
	 * @return the requested property value or null, if the key is not contained
	 *         in the properties
	 * @see #getPropertyNames
	 */
	Object getProperty(String key);
=======
    /**
     * This method can be used to query the subject nodes of this event. The
     * method returns {@code null} for {@link #SESSION_OPENED} and
     * {@link #SESSION_CLOSED}.
     * <p>
     * The method returns only those affected nodes that the caller has the GET
     * permission for (or in case of {@link #COPIED} or {@link #RENAMED} events,
     * where the caller has GET permissions for either the source or the
     * destination nodes). Therefore, it is possible that the method returns an
     * empty array. All returned URIs are absolute.
     * 
     * @return the array of affected nodes
     * @see #getNewNodes
     */
    String[] getNodes();

    /**
     * This method can be used to query the new nodes, when the type of the
     * event is {@link #COPIED} or {@link #RENAMED}. For all other event types
     * this method returns {@code null}.
     * <p>
     * The array returned by this method runs parallel to the array returned by
     * {@link #getNodes}, the elements in the two arrays contain the source and
     * destination URIs for the renamed or copied nodes in the same order. All
     * returned URIs are absolute.
     * <p>
     * This method returns only those nodes where the caller has the GET
     * permission for the source or destination node of the operation.
     * Therefore, it is possible that the method returns an empty array.
     * 
     * @return the array of newly created nodes
     */
    String[] getNewNodes();
>>>>>>> b1dcf80d
}<|MERGE_RESOLUTION|>--- conflicted
+++ resolved
@@ -1,5 +1,5 @@
 /*
- * Copyright (c) OSGi Alliance (2004, 2010). All Rights Reserved.
+ * Copyright (c) OSGi Alliance (2004, 2011). All Rights Reserved.
  * 
  * Licensed under the Apache License, Version 2.0 (the "License");
  * you may not use this file except in compliance with the License.
@@ -16,28 +16,26 @@
 package info.dmtree;
 
 /**
- * Event class storing the details of a change in the tree.
- * {@code DmtEvent} is used by {@code DmtAdmin} to notify registered
- * {@link DmtEventListener EventListeners} about important changes. Events are
- * generated after every successful DMT change, and also when sessions are
- * opened or closed. If a {@link DmtSession} is opened in atomic mode, DMT
- * events are only sent when the session is committed, when the changes are
- * actually performed.
+ * Event class storing the details of a change in the tree. {@code DmtEvent} is
+ * used by {@code DmtAdmin} to notify registered {@link DmtEventListener
+ * EventListeners} about important changes. Events are generated after every
+ * successful DMT change, and also when sessions are opened or closed. If a
+ * {@link DmtSession} is opened in atomic mode, DMT events are only sent when
+ * the session is committed, when the changes are actually performed.
  * <p>
  * An event is generated for each group of nodes added, deleted, replaced,
  * renamed or copied, in this order. Events are also generated when sessions are
  * opened and closed.
  * <p>
- * The {@code type} of the event describes the change that triggered the
- * event delivery. Each event carries the unique identifier of the session in
- * which the described change happened. The events describing changes in the DMT
- * carry the list of affected nodes. In case of {@link #COPIED} or
- * {@link #RENAMED} events, the event carries the list of new nodes as well.
+ * The {@code type} of the event describes the change that triggered the event
+ * delivery. Each event carries the unique identifier of the session in which
+ * the described change happened. The events describing changes in the DMT carry
+ * the list of affected nodes. In case of {@link #COPIED} or {@link #RENAMED}
+ * events, the event carries the list of new nodes as well.
  * <p>
- * When a {@code DmtEvent} is delivered to a listener, the event contains
- * only those node URIs that the listener has access to. This access control
- * decision is based on the principal specified when the listener was
- * registered:
+ * When a {@code DmtEvent} is delivered to a listener, the event contains only
+ * those node URIs that the listener has access to. This access control decision
+ * is based on the principal specified when the listener was registered:
  * <ul>
  * <li>If the listener was registered specifying an explicit principal, using
  * the {@link DmtAdmin#addEventListener(String, int, String, DmtEventListener)}
@@ -55,39 +53,39 @@
 	/**
 	 * Event type indicating nodes that were added.
 	 */
-	int ADDED = 0x01;
+	int	ADDED					= 0x01;
 
 	/**
 	 * Event type indicating nodes that were copied.
 	 */
-	int COPIED = 0x02;
+	int	COPIED					= 0x02;
 
 	/**
 	 * Event type indicating nodes that were deleted.
 	 */
-	int DELETED = 0x04;
+	int	DELETED					= 0x04;
 
 	/**
 	 * Event type indicating nodes that were renamed.
 	 */
-	int RENAMED = 0x08;
+	int	RENAMED					= 0x08;
 
 	/**
 	 * Event type indicating nodes that were replaced.
 	 */
-	int REPLACED = 0x10;
+	int	REPLACED				= 0x10;
 
 	/**
 	 * Event type indicating that a new session was opened.
 	 */
-	int SESSION_OPENED = 0x20;
+	int	SESSION_OPENED			= 0x20;
 
 	/**
 	 * Event type indicating that a session was closed. This type of event is
 	 * sent when the session is closed by the client or becomes inactive for any
 	 * other reason (session timeout, fatal errors in business methods, etc.).
 	 */
-	int SESSION_CLOSED = 0x40;
+	int	SESSION_CLOSED			= 0x40;
 
 	/**
 	 * Event type indicating that a destructive operation is going to be
@@ -98,7 +96,7 @@
 	 * receiver the chance to react accordingly before the destructive operation
 	 * takes place.
 	 */
-	int DESTRUCTIVE_OPERATION = 0x80;
+	int	DESTRUCTIVE_OPERATION	= 0x80;
 
 	/**
 	 * This method returns the type of this event.
@@ -107,30 +105,28 @@
 	 */
 	int getType();
 
-<<<<<<< HEAD
 	/**
 	 * This method returns the identifier of the session in which this event
 	 * took place. The ID is guaranteed to be unique on a machine.
 	 * <p>
 	 * For events that are result of an internal change inside of a
-	 * <code>DataPlugin</code> (not in the scope of any session), no sessionId
-	 * is defined. An invocation of this method on such events will therefore
-	 * throw an UnsupportedOperationException.
+	 * {@code DataPlugin} (not in the scope of any session), no sessionId is
+	 * defined. An invocation of this method on such events will therefore throw
+	 * an UnsupportedOperationException.
 	 * <p>
 	 * The availability of a session.id can also be check by using
-	 * <code>getProperty()</code> with "session.id" as key.
+	 * {@code getProperty()} with "session.id" as key.
 	 * 
 	 * @return the unique identifier of the session that triggered the event
-	 * @throws UnsupportedOperationException
-	 *             in case that no session id is available. This indicates that
-	 *             the <code>DmtEvent</code> was not a result of a
-	 *             <code>DmtSession</code>.
+	 * @throws UnsupportedOperationException in case that no session id is
+	 *         available. This indicates that the {@code DmtEvent} was not a
+	 *         result of a {@code DmtSession}.
 	 */
 	int getSessionId();
 
 	/**
 	 * This method can be used to query the subject nodes of this event. The
-	 * method returns <code>null</code> for {@link #SESSION_OPENED} and
+	 * method returns {@code null} for {@link #SESSION_OPENED} and
 	 * {@link #SESSION_CLOSED}.
 	 * <p>
 	 * The method returns only those affected nodes that the caller has the GET
@@ -147,7 +143,7 @@
 	/**
 	 * This method can be used to query the new nodes, when the type of the
 	 * event is {@link #COPIED} or {@link #RENAMED}. For all other event types
-	 * this method returns <code>null</code>.
+	 * this method returns {@code null}.
 	 * <p>
 	 * The array returned by this method runs parallel to the array returned by
 	 * {@link #getNodes}, the elements in the two arrays contain the source and
@@ -177,46 +173,10 @@
 	/**
 	 * This method can be used to get the value of a single event property.
 	 * 
-	 * @param key
-	 *            the name of the requested property
+	 * @param key the name of the requested property
 	 * @return the requested property value or null, if the key is not contained
 	 *         in the properties
 	 * @see #getPropertyNames
 	 */
 	Object getProperty(String key);
-=======
-    /**
-     * This method can be used to query the subject nodes of this event. The
-     * method returns {@code null} for {@link #SESSION_OPENED} and
-     * {@link #SESSION_CLOSED}.
-     * <p>
-     * The method returns only those affected nodes that the caller has the GET
-     * permission for (or in case of {@link #COPIED} or {@link #RENAMED} events,
-     * where the caller has GET permissions for either the source or the
-     * destination nodes). Therefore, it is possible that the method returns an
-     * empty array. All returned URIs are absolute.
-     * 
-     * @return the array of affected nodes
-     * @see #getNewNodes
-     */
-    String[] getNodes();
-
-    /**
-     * This method can be used to query the new nodes, when the type of the
-     * event is {@link #COPIED} or {@link #RENAMED}. For all other event types
-     * this method returns {@code null}.
-     * <p>
-     * The array returned by this method runs parallel to the array returned by
-     * {@link #getNodes}, the elements in the two arrays contain the source and
-     * destination URIs for the renamed or copied nodes in the same order. All
-     * returned URIs are absolute.
-     * <p>
-     * This method returns only those nodes where the caller has the GET
-     * permission for the source or destination node of the operation.
-     * Therefore, it is possible that the method returns an empty array.
-     * 
-     * @return the array of newly created nodes
-     */
-    String[] getNewNodes();
->>>>>>> b1dcf80d
 }