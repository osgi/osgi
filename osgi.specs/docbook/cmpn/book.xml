--- conflicted
+++ resolved
@@ -1,11 +1,7 @@
 <?xml version="1.0" encoding="UTF-8"?>
 <book revision="$Id$"
-<<<<<<< HEAD
-      status="draft" version="5" xmlns="http://docbook.org/ns/docbook"
-=======
-      status="final" version="5" xml:id="cmpn.book"
+      status="draft" version="5" xml:id="cmpn.book"
       xmlns="http://docbook.org/ns/docbook"
->>>>>>> 600da466
       xmlns:xlink="http://www.w3.org/1999/xlink"
       xmlns:xi="http://www.w3.org/2001/XInclude"
       xmlns:ns5="http://www.w3.org/1999/xhtml"
@@ -19,11 +15,7 @@
       <orgname>The OSGi Alliance</orgname>
     </author>
 
-<<<<<<< HEAD
-    <releaseinfo>Release 6</releaseinfo>
-=======
-    <releaseinfo xml:id="cmpn.book-release">Release 5</releaseinfo>
->>>>>>> 600da466
+    <releaseinfo xml:id="cmpn.book-release">Release 6</releaseinfo>
 
     <pubdate>TBD</pubdate>
 
