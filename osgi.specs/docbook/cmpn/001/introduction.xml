--- conflicted
+++ resolved
@@ -549,8 +549,6 @@
               <entry><code><xref endterm="org.osgi.util.measurement-version"
               linkend="util.measurement"/></code></entry>
             </row>
-<<<<<<< HEAD
-=======
 
             <row>
               <entry><xref linkend="util.promise"
@@ -563,17 +561,6 @@
               <entry><code><xref endterm="org.osgi.util.promise-version"
               linkend="util.promise"/></code></entry>
             </row>
-
-            <row>
-              <entry><xref linkend="osgi.ee"
-              xrefstyle="template:%n %t"/></entry>
-
-              <entry><code>-</code></entry>
-
-              <entry><code><xref endterm="osgi.ee-version"
-              linkend="osgi.ee"/></code></entry>
-            </row>
->>>>>>> a64509da
           </tbody>
         </tgroup>
       </table>
