<?xml version="1.0" encoding="utf-8"?>
<chapter label="137"
         revision="$Id$"
         version="5" xml:id="service.rest"
         xmlns="http://docbook.org/ns/docbook"
         xmlns:xlink="http://www.w3.org/1999/xlink"
         xmlns:xi="http://www.w3.org/2001/XInclude"
         xmlns:ns5="http://www.w3.org/1999/xhtml"
         xmlns:ns4="http://www.w3.org/2000/svg"
         xmlns:ns3="http://www.w3.org/1998/Math/MathML"
         xmlns:ns="http://docbook.org/ns/docbook">
  <title>REST Management Service Specification</title>

  <info>
    <releaseinfo><xref endterm="org.osgi.service.rest-version"
    linkend="org.osgi.service.rest"/></releaseinfo>
  </info>

  <section>
    <title>Introduction</title>

<<<<<<< HEAD
    <para>
	    Cloud computing is a continuing trend in the IT industry. 
	    Due to its service model which embraces dynamism as opposed to masking it, OSGi appears to be an ideal base for building scalable and dependable applications for the cloud where changes in the deployment, network topology, and service availability are the norm rather than the exception. 
	    One of the possible scenarios for OSGi to be successfully applied to cloud computing is using it in a Platform as a Service (PaaS) spirit. 
	    Users write their bundles and can deploy them to their own OSGi instance running in the cloud. 
	    This, however, requires the platform provider to expose the OSGi management API to the end user and make them available through a network protocol. 
	    One of the popular approaches in cloud computing to remote communication is the use of RESTful web services. 
	</para>
	
	<para>
	    Representational State Transfer (REST) is the architectural style of the world wide web. 
	    It can be described as a set of constraints that govern the interactions between the main components of the Internet.  
	    Recently, REST style interaction has gained popularity as a architecture for web services (RESTful web services), mainly to overcome the perceived complexity and verbosity of SOAP-based web services.
	    This specification describes a REST interface for framework management, client-side Java and JavaScript APIs, and an extension mechanism through which other bundles can contribute their own RESTful management APIs and make them discoverable by clients. 
    </para>
    
=======
    <para>Cloud computing is a continuing trend in the IT industry. Due to its
    service model which embraces dynamism as opposed to masking it, OSGi
    appears to be an ideal base for building scalable and dependable
    applications for the cloud where changes in the deployment, network
    topology, and service availability are the norm rather than the exception.
    One of the possible scenarios for OSGi to be successfully applied to cloud
    computing is using it in a Platform as a Service (PaaS) spirit. Users
    write their bundles and can deploy them to a provided OSGi instance
    running in the cloud. This, however, requires the platform provider to
    expose the OSGi management API to the end user and make them available
    through a network protocol. One of the popular approaches in cloud
    computing to remote communication is the use of RESTful web
    services.</para>

    <para>Representational State Transfer (REST) is the architectural style of
    the world wide web. It can be described as a set of constraints that
    govern the interactions between the main components of the Internet.
    Recently, REST style interaction has gained popularity as a architecture
    for web services (RESTful web services), mainly to overcome the perceived
    complexity and verbosity of SOAP-based web services. This specification
    describes a REST interface for framework management, client-side Java and
    JavaScript APIs, and an extension mechanism through which other bundles
    can contribute their own RESTful management APIs and make them
    discoverable by clients.</para>

>>>>>>> a64509da
    <section>
      <title>Essentials</title>

      <itemizedlist>
        <listitem>
<<<<<<< HEAD
          <para><emphasis>Client-Server</emphasis> A separation of concern between the entity responsible for the user-interaction (client) and the other entity (server) responsible for data storage. For instance, in the original world wide web the browser is the client rendering and presenting the content delivered by one or more web servers. As a result, web content becomes more portable and content providers more scalable.</para>
=======
          <para><emphasis>Client-Server</emphasis> - A separation of concern
          between the entity responsible for the user-interaction (client) and
          the other entity (server) responsible for data storage. For
          instance, in the original world wide web the browser is the client
          rendering and presenting the content delivered by one or more web
          servers. As a result, web content becomes more portable and content
          providers more scalable.</para>
>>>>>>> a64509da
        </listitem>
        <listitem>
<<<<<<< HEAD
          <para><emphasis>Stateless</emphasis> State is entirely kept at the client side. Therefore, every request must contain all state required for the server to accomplish the transaction and deliver content. The main rationale behind this design constraint is to again improve the scalability since in a pure stateless design the server resources are not burdened with maintaining any client state. Another perceived advantage is that the failure models of stateless interactions is simpler and fault tolerance easier to achieve.</para>
=======
          <para><emphasis>Stateless</emphasis> - State is entirely kept at the
          client side. Therefore, every request must contain all state
          required for the server to accomplish the transaction and deliver
          content. The main rationale behind this design constraint is to
          again improve the scalability since in a pure stateless design the
          server resources are not burdened with maintaining any client state.
          Another perceived advantage is that the failure models of stateless
          interactions is simpler and fault tolerance easier to
          achieve.</para>
>>>>>>> a64509da
        </listitem>
        <listitem>
<<<<<<< HEAD
          <para><emphasis>Cacheable</emphasis> Content marked as cacheable can be temporarily stored and used to immediately answer future equivalent requests and improve efficiency and reduce network utilization and access latencies. Due to the end-to-end principle, caches can be placed where necessary, e.g., at the client (forward-proxy), or at the server side (backward-proxy). Content marked as non-cacheable must be freshly retrieved with every request even in the presence of caches.</para>
=======
          <para><emphasis>Cacheable</emphasis> - Content marked as cacheable
          can be temporarily stored and used to immediately answer future
          equivalent requests and improve efficiency and reduce network
          utilization and access latencies. Due to the end-to-end principle,
          caches can be placed where necessary, e.g., at the client
          (forward-proxy), at the server side (backward-proxy), or somewhere
          in-between for example in a content delivery network. Content marked
          as non-cacheable must be freshly retrieved with every request even
          in the presence of caches.</para>
>>>>>>> a64509da
        </listitem>
        <listitem>
<<<<<<< HEAD
          <para><emphasis>Layered</emphasis> Layering introduces natural boundaries to coupling since every layer only accesses the services provided by the lower layer and provides services to the next higher layer.</para>
=======
          <para><emphasis>Layered</emphasis> - Layering introduces natural
          boundaries to coupling since every layer only accesses the services
          provided by the lower layer and provides services to the next higher
          layer.</para>
>>>>>>> a64509da
        </listitem>
        <listitem>
<<<<<<< HEAD
          <para><emphasis>Uniform Interface</emphasis> Generality of component interfaces provides a natural decoupling of implementation and interface. REST furthermore encourages the separation of identifiable resources (addressing) and their representation (content delivery).</para>
  	</listitem>
=======
          <para><emphasis>Uniform Interface</emphasis> - Generality of
          component interfaces provides a natural decoupling of implementation
          and interface. REST furthermore encourages the separation of
          identifiable resources (addressing) and their representation
          (content delivery).</para>
        </listitem>
>>>>>>> a64509da
      </itemizedlist>
    </section>

    <section>
      <title>Entities</title>

      <itemizedlist>
        <listitem>
<<<<<<< HEAD
          <para><emphasis>Resource</emphasis> A resource is abstract piece of information that can be addressed by a resource identifier. The mapping of a resource to a concrete set of entities can vary over time.</para>
=======
          <para><emphasis>Resource</emphasis> - A resource is an abstract
          piece of information that can be addressed by a resource identifier.
          The mapping of a resource to a concrete set of entities can vary
          over time.</para>
>>>>>>> a64509da
        </listitem>
        <listitem>
<<<<<<< HEAD
          <para><emphasis>Representation</emphasis> A representation is a sequence of bytes plus associated meta-data that describe the state of a resource. The data format of a representation is called the media-type. Every concrete representation of a resource is just one of arbitrarily many possible representations. The selection of a concrete representation of a resource can be made according to the media types supported by both the client and the server.</para>
        </listitem>
	<listitem>
          <para><emphasis>REST Management Service</emphasis> The management service exposes a REST API for remotely managing an OSGi framework through the network in a lightweight and portable fashion.</para>
=======
          <para><emphasis>Representation</emphasis> - A representation is a
          sequence of bytes plus associated meta-data that describe the state
          of a resource. The data format of a representation is called the
          media-type. Every concrete representation of a resource is just one
          of arbitrarily many possible representations. The selection of a
          concrete representation of a resource can be made according to the
          media types supported by both the client and the server.</para>
        </listitem>

        <listitem>
          <para><emphasis>REST Management Service</emphasis> - The management
          service exposes a REST API for remotely managing an OSGi framework
          through the network in a lightweight and portable fashion.</para>
>>>>>>> a64509da
        </listitem>
        <listitem>
<<<<<<< HEAD
          <para><emphasis>Client</emphasis> The client is a machine using the management service by issuing REST requests through the network. It can do so either directly or indirectly, i.e., through client-side libraries using the REST calls internally.</para>
=======
          <para><emphasis>Client</emphasis> - The client is a machine using
          the management service by issuing REST requests through the network.
          It can do so either directly or indirectly, i.e., through
          client-side libraries using the REST calls internally.</para>
>>>>>>> a64509da
        </listitem>
      </itemizedlist>
    </section>

    <section>
      <title>Synopsis</title>

<<<<<<< HEAD
      <para>
	      The manageable entities of an OSGi framework are mapped to resources accessible through resource identifiers. 
	      These identifiers are relative to the (usually externally accessible) root URL of the management service. 
      	      Clients can either discover this root URL or receive it through configuration. 
	      Subsequently, a client is able to introspect the state of the framework and perform management operations. 
	  </para>
	  
	  <para>
	      The internal state of a framework resource is expressed and transmitted as a representation. 
	      The format of the representation is subject to a mutual agreement between client and management service regarding media types commonly supported by both endpoints.
	      This specification describes two possible representation formats: JSON and XML. 
      </para>
=======
      <para>The manageable entities of an OSGi framework are mapped to
      resources accessible through resource identifiers. These identifiers are
      relative to the (usually externally accessible) root URL of the
      management service. Clients can either discover this root URL or receive
      it through configuration. Subsequently, a client is able to introspect
      the state of the framework and perform management operations.</para>

      <para>The internal state of a framework resource is expressed and
      transmitted as a representation. The format of the representation is
      subject to a mutual agreement between client and management service
      regarding media types commonly supported by both endpoints. This
      specification describes two representation formats: JSON and XML.</para>
    </section>
  </section>

  <section>
    <title>Interacting with the REST Management Service</title>

    <para>The REST Management Service is not a traditional OSGi service and it
    does not appear in the service registry. Its purpose is to expose a
    management interface to clients which can perform operations on the
    framework through a network connection. Therefore, it is ideally suited
    for situations where the user of an OSGi framework does not have direct
    access to the machine it is running on, a typical situation in
    Infrastructure as a Service (IaaS) or Platform as a Service (PaaS).
    However, even in other domains having a lightweight and easily accessible
    management solution can be of benefit, e.g., for embedded devices. The
    advantage of REST is that it uses HTTP and therefore does usually not
    interfere with firewalls. Furthermore, the REST format is easily
    embeddable into client-side scripting technologies like JavaScript and can
    be consumed in web browsers.</para>

    <para>Much of the value of the REST Management Service lies in client-side
    libraries which can use the REST protocol and interact with the OSGi
    framework through the Management Service. Therefore, this specification
    contains API for two clients, a <link
    linkend="org.osgi.service.rest.client">Java Client API</link> and a <link
    linkend="service.rest-javascript.api">JavaScript Client API</link>.</para>

    <section xml:id="service.rest-resource.identifiers">
      <title>Resource Identifier Overview</title>

      <para>The REST Management Service comprises of a set of resources that
      can be retrieved and in some cases also modified through REST requests.
      These resources need to be made available under well-defined paths so
      that clients can interact with them. As the initial entry point a client
      receives a URL to the REST Management Service. This can be done, e.g.,
      as part of the creation of a cloud-based OSGi framework, and the precise
      mechanism would be proprietary to the cloud platform used. Relative to
      this URL the client can access the resources through the following
      resource identifiers:</para>

      <programlisting>framework
framework/state
framework/startlevel
framework/bundles

framework/bundles/representations

framework/bundle/{bundleid}
framework/bundle/{bundleid}/state
framework/bundle/{bundleid}/startlevel
framework/bundle/{bundleid}/header
framework/services

framework/services/representations

framework/service/{serviceid}</programlisting>

      <para><code>framework/bundle/0/state</code> is an alias for
      <code>framework/state</code></para>

      <para>Extensions to the REST Management Service can be discovered by
      visiting the Extensions Resource at:</para>

      <programlisting>extensions</programlisting>

      <para>For more details on the extension mechanism see <xref
      linkend="service.rest-extensions"/></para>
    </section>

    <section xml:id="service.rest-resource.filters">
      <title>Filtering Results</title>

      <para>The <code>bundles</code>, <code>bundles/representations</code>,
      <code>services</code>, and <code>services/representations</code>
      resources allow the use of a query parameter which specifies a filter to
      restrict the result set. The filter expression follows the Core
      Specifications <emphasis>Framework Filter Syntax</emphasis>; see <xref
      linkend="service.rest-corefilter"/>.</para>

      <para>Filters on services are matched against the service attributes.
      The query parameter is of the form:</para>

      <para><code>framework/services?filter=ldap-filter</code></para>

      <para>Filters on bundles are matched against the attributes of
      capabilities in the respective namespaces. Filters on bundles have the
      form:</para>

      <para><code>framework/bundles?namespace1=ldap-filter1&amp;namespace2=ldap-filter2&amp;...</code></para>

      <para>If multiple capabilities for a given namespace are present, then a
      filter succeeds when one of these capabilities matches. When multiple
      filter expressions across namespaces are given, these are combined with
      the <emphasis>and</emphasis> operator.</para>
    </section>

    <section>
      <title>Content Type Matching</title>

      <para>Resources can present themselves through different representation
      variants. An implementation of this specification must support at least
      the JSON representation and the XML representation of resources. Clients
      can support a subset of representations. Matching the clients
      capabilities to understand certain representation formats with the
      servers supported formats follows the typical HTTP pattern of content
      negotiation and requires the client to set corresponding HTTP Accept
      headers for supported formats in the form of their media types. This
      specification describes the format and media types for representations
      in JSON and XML format in <xref
      linkend="service.rest-representation"/>.</para>

      <para>Implementations of the REST Management Service offering different
      variants of representations must return the best matching variant based
      on the HTTP accept header. In addition, they must respect the file
      extensions defined for the different media types as specified in the
      respective IETF RFC (e.g., ".xml" as specified in IETF RFC 3032 and
      ".json" as specified in IETF RFC 4627). If a file extension is appended
      to the resource, an implementation must return the variant mandated by
      the file extension provided that it supports this content type.</para>
>>>>>>> a64509da
    </section>
  </section>

  <section>
  	<title>Interacting with the REST Management Service</title>

    <para>
	   <remark>needs some text</remark>
  	</para>

    <section>
  	  <title>Resource Identifier Overview</title>
  	
  	  <para>
  	   <remark>needs some text</remark>
  	  </para>
  	
  	  <code>
	  	framework
		framework/state
		framework/startlevel
		framework/bundles

		framework/bundles/representations

		framework/bundle/{bundleid}
		framework/bundle/{bundleid}/state
		framework/bundle/{bundleid}/startlevel
		framework/bundle/{bundleid}/header
		framework/services

		framework/services/representations

		framework/service/{serviceid}
	  </code>
	
	  <para>
		framework/bundle/0/state is an alias for framework/state
	  </para>

	  <para>
		The bundles, bundles/representations, services, and services/representations resources allow the use of a query parameter which specifies a filter to restrict the result set.
		The filter expression follows the IETF RFC 1960 String Representation of LDAP Search Filter format <remark>TODO: ref</remark>.
	  </para>

	  <para>
		Filters on services are matched against the service attributes. The query parameter is of the form:
		framework/services?filter=ldap-filter

		Filters on bundles are matched against the attributes of capabilities in the respective namespaces. Filters on bundles have the form:

		framework/bundles?namespace1=ldap-filter1&amp;namespace2=ldap-filter2&amp;...

		A missing namespace declaration implies the IdentityNamespace (“osgi.identity”). 
	  </para>
    </section>

    <para>The framework and its state is mapped to a set of different
    resources. Each resource is accessible through a resource identifier, as
    summarized in <xref linkend="service.rest-resource.identifiers"/>.</para>

    <section>
        <title>Content Type Matching</title>

		<remark>explain the representations and how they are matched based on HTTP accept headers.</remark>
    </section>	

    <section>
        <title>Versioning and Interoperability</title>

		<remark>explain the versioning of the REST API.</remark>
    </section>	
	
  </section>

  <section>
    <title>Resources</title>
 
 	<para>
	   The framework and its state is mapped to a set of different resources. Each resource is accessible through a resource identifier, as summarized in <remark>ref</remark>. 
	</para>
	
    <section>
      <title>Framework Startlevel Resource</title>
	 
	  <para>
         The startlevel resource represents the active start level of the framework. It supports the GET and PUT requests. 
	  </para>
	  
      <section>
        <title>GET</title>
	    The GET request retrieves a framework startlevel representation <remark>ref</remark> from the REST management service. 
	    The request can return the following status codes:
	  
	    <itemizedlist>
      		<listitem>
			  <para>200 (OK): the request has been served successfully and the body of the response is a startlevel representation.</para>
      		</listitem>
      		<listitem>
        	  <para>406 (NOT ACCEPTABLE): the REST management service does not support any of the requested representations.</para>
      		</listitem>
	    </itemizedlist>        
      </section>
    
 	  <section>
        <title>PUT</title>
	    <para>
	       The PUT request sets the target framework startlevel. The body of the request needs to be a framework startlevel representation <remark>ref</remark>. 
	       
	       The request can return the following status codes:
	  	</para>
	  	
	    <itemizedlist>
      		<listitem>
			  <para>204 (NO CONTENT): the request was received and valid. The framework will asynchronously start to adjust the framework startlevel until the target startlevel has been reached.</para>
      		</listitem>
      		<listitem>
        	  <para>415 (UNSUPPORTED MEDIA TYPE): the request had a media type that is not supported by the REST management service.</para>
      		</listitem>
      		<listitem>
        	  <para>400 (BAD REQUEST): the REST management service received an IllegalArgumentException when trying to adjust the framework startlevel, e.g., because the requested startlevel was zero or negative.</para>
      		</listitem>
	    </itemizedlist>        
      </section>
    </section>
 

<<<<<<< HEAD
    <section>
      <title>Bundles Resource</title>
	 
	  <para>
      	The bundles resource represents the list of all bundles installed on the managed framework. It supports the GET request and two syntactically different forms of POST requests which are used to install new bundles to the framework. 
	  </para>

      <section>
        <title>GET</title>
	    The GET request retrieves a bundle list representation <remark>ref</remark> from the REST management service. 
	    
	    The request can return the following status codes:
	  
	    <itemizedlist>
      		<listitem>
			  <para>200 (OK): the request has been served successfully and the body of the response is a bundle list representation.</para>
      		</listitem>
      		<listitem>
        	  <para>406 (NOT ACCEPTABLE): the REST management service does not support any of the requested representations.</para>
      		</listitem>
	    </itemizedlist>        
      </section>
    
      <section>
        <title>POST with Location String</title>
	    <para>
	    The POST request installs a new bundle to the managed framework and thereby logically appends it to the bundles resource. The new bundle to be 
	    installed is referenced by a location string which is passed as the body of the request. In order to disambiguate the request from the other form of POST, 
	    the content type must be set to text/plain. In practice, the location string is usually a URL. Since the framework will use the location
	    retrieving the physical bundle, it needs to be accessible from the remotely managed framework and not necessarily from the managing client.  
	  	</para>
	  
	  	<para>
	    The management service implementation must check if the result of the install request matches the requested bundle
        since the OSGi framework will return an existing bundle object as the return value of an install call if there was already one with the same location string installed.
        One way of doing it is comparing the last modification timestamp. A detected collision is indicated to the requesting clients through an error code 409. 
	  	</para>
	  
	    <para>
	  	The response for the POST request is a local URI denoting path of the newly installed bundle relative to the REST management service root URL.
	  	The request can return the following status codes:
	  	</para>
	  	
	    <itemizedlist>
      		<listitem>
			  <para>200 (OK): the bundle has been successfully installed and the body of the response contains the URI.</para>
      		</listitem>
  			<listitem>
        	  <para>400 (BAD REQUEST): the REST management service received a BundleException when trying to install. The body of the message is a bundleexception representation <remark>ref</remark> describing the reason why the installation did not succeed.</para>
      		</listitem>
      		<listitem>
        	  <para>409 (CONFLICT): there is already a bundle installed with the same location string.</para>
      		</listitem>
        </itemizedlist>        
      </section>

	  <section>
        <title>POST with Bundle</title>
        <para>
	       This variant of the POST request uploads the bundle as the body of the request. The media type of the request should be set to vnd.osgi.bundle 
	       which must be supported by all REST management services. Implementations are free to accept other media types for this request with the 
	       exception of text/plain. For instance, they can opt to additionally support application/zip or application/x-jar.   
	    </para>
	    
	    <para>
           Clients should use the HTTP Content-Location field to set a bundle location.  
           If no content location is given, REST management service implementations must generate a unique location string in order to avoid unintended collisions between unrelated bundles. 
        </para>
               
        <para>
	  	   The response for the POST request is a local URI denoting path of the newly installed bundle relative to the REST management service root URL.
	  	   The request can return the following status codes:
	  	</para>
	  	
	    <itemizedlist>
      		<listitem>
			  <para>200 (OK): the bundle has been successfully installed and the body of the response contains the URI.</para>
      		</listitem>
  			<listitem>
        	  <para>400 (BAD REQUEST): the REST management service received a BundleException when trying to install. The body of the message is a bundleexception representation <remark>ref</remark> describing the reason why the installation did not succeed.</para>
      		</listitem>
      		<listitem>
        	  <para>409 (CONFLICT): there is already a bundle installed with the same location string.</para>
      		</listitem>
        </itemizedlist>        
      </section>      
 
      <section>
        <title>GET of the Representations</title>
			<para>
			The bundles resource returns a list of the URIs of all bundles installed on the framework. 
			For clients interested in all bundles there is also the possibility to retrieve the bundle representation of each installed bundle with 
			a single request through the bundles/representations resource.
			</para>
			
			<para>
			The body of the response is a bundle representations list <remark>ref</remark>.
	  	  	The request can return the following status codes:
	  		</para>
	
	    <itemizedlist>
      		<listitem>
			  <para>200 (OK): the request has been served successfully and the body of the response is a bundle list representation.</para>
      		</listitem>
      		<listitem>
        	  <para>406 (NOT ACCEPTABLE): the REST management service does not support any of the requested representations.</para>
      		</listitem>
	    </itemizedlist>        
      </section>
    </section>
 
    <section>
      <title>Bundle Resource</title>
	
	  <para> 
      The bundle resource represents a single, distinct bundle in the system. Hence, it has to be qualified by a bundle id. 
      The resource supports the GET, two variants of PUT, and the DELETE requests. 
	  </para>

      <section>
        <title>GET</title>
	    <para>
	    The GET request retrieves a bundle representation <remark>ref</remark> from the REST management service.
	     
	    The request can return the following status codes:
	  	</para>
	  
	    <itemizedlist>
      		<listitem>
			  <para>200 (OK): the request has been served successfully and the body of the response is a bundle representation.</para>
      		</listitem>
      		<listitem>
			  <para>404 (NOT FOUND): there is not bundle with the given bundle id.</para>
      		</listitem>      		
      		<listitem>
        	  <para>406 (NOT ACCEPTABLE): the REST management service does not support any of the requested representations.</para>
      		</listitem>
	    </itemizedlist>        
      </section>
    
 	  <section>
        <title>PUT with Location String</title>
	    <para>
	    The PUT request updates the bundle with a new version, referenced by a location string which is passed as the body of the request. 
	    In order to disambiguate the request from the other form of PUT, the content type must be set to text/plain. 
		The same rationale as in <remark>ref bundle list POST</remark>, if a location string is given it must point to a location reachable by the managed framework. 
		If no location string is passed as the body of the request, the framework will perform an update based on the existing bundle's location string.

	    The request can return the following status codes:
	    </para>
	  
	    <itemizedlist>
      		<listitem>
			  <para>204 (NO CONTENT): the request was received and valid and the framework has issued the update.</para>
      		</listitem>
  			<listitem>
        	  <para>400 (BAD REQUEST): the REST management service received a BundleException when trying to update. The body of the message is a bundleexception representation <remark>ref</remark> describing the reason why the update did not succeed.</para>
      		</listitem>
      		<listitem>
			  <para>404 (NOT FOUND): there is not bundle with the given bundle id.</para>
      		</listitem>            		
	    </itemizedlist>        
      </section>

 	  <section>
        <title>PUT with Bundle</title>
        <para>
	    The PUT request updates the bundle with a new version, uploaded as the body of the request. 
	    The media type of the request should be set to vnd.osgi.bundle which must be supported by all REST management services. Implementations are free to accept other media types for this request with the 
	    exception of text/plain. For instance, they can opt to additionally support application/zip or application/x-jar.
	    
	    The request can return the following status codes:
	    </para>
	  
	    <itemizedlist>
      		<listitem>
			  <para>204 (NO CONTENT): the request was received and valid and the framework has issued the update.</para>
      		</listitem>
  			<listitem>
        	  <para>400 (BAD REQUEST): the REST management service received a BundleException when trying to update. The body of the message is a bundleexception representation <remark>ref</remark> describing the reason why the update did not succeed.</para>
      		</listitem>
      		<listitem>
			  <para>404 (NOT FOUND): there is not bundle with the given bundle id.</para>
      		</listitem>            		
	    </itemizedlist>        
      </section>
      
      <section>
        <title>DELETE</title>
        <para>
	    The DELETE request uninstalls the bundle from the framework.
	    
	    The request can return the following status codes:
	    </para>
	  
	    <itemizedlist>
      		<listitem>
			  <para>204 (NO CONTENT): the request was received and valid and the framework has uninstalled the bundle.</para>
      		</listitem>
  			<listitem>
        	  <para>400 (BAD REQUEST): the REST management service received a BundleException when trying to uninstall. The body of the message is a bundleexception representation <remark>ref</remark> describing the reason why the uninstallation did not succeed.</para>
      		</listitem>
      		<listitem>
			  <para>404 (NOT FOUND): there is not bundle with the given bundle id.</para>
      		</listitem>            		
	    </itemizedlist>        
      </section>
           
    </section>
 
 
   <section>
      <title>Bundle State Resource</title>
	 
	  <para>
      The bundle state resource represents the internal state of an installed bundle qualified through its bundle id. 
      It supports the GET and PUT requests. 
	  </para>

      <section>
        <title>GET</title>
        <para>
	    The GET request retrieves a bundle state representation <remark>ref</remark> from the REST management service. 
	    The request can return the following status codes:
	    </para>
	  
	    <itemizedlist>
      		<listitem>
			  <para>200 (OK): the request has been served successfully and the body of the response is a bundle state representation.</para>
      		</listitem>
      		<listitem>
			  <para>404 (NOT FOUND): there is not bundle with the given bundle id.</para>
      		</listitem>            		
      		<listitem>
        	  <para>406 (NOT ACCEPTABLE): the REST management service does not support any of the requested representations.</para>
      		</listitem>
	    </itemizedlist>        
      </section>
    
 	  <section>
        <title>PUT</title>
        <para>
	    The PUT request sets the target state for the given bundle. This can, e.g., be state=32 for transitioning the bundle to started, or state=4 for stopping the bundle and transitioning it to resolved. 
	    The body of the request needs to be a bundle state representation <remark>ref</remark>. Not all state transitions are valid.

		The body of the response is the new bundle state implementation <remark>ref</remark>.
	    The request can return the following status codes:
	    </para>
	  
	    <itemizedlist>
      		<listitem>
			  <para>200 (OK): the request was received and valid. The framework has performed a state change and the new bundle state is contained in the body.</para>
      		</listitem>
  			<listitem>
        	  <para>400 (BAD REQUEST): the REST management service received a BundleException when trying to perform the state transition. 
        	  							The body of the message is a bundleexception representation <remark>ref</remark> describing the reason why the operation did not succeed.</para>
      		</listitem>      		
      		<listitem>
        	  <para>402 (PRECONDITION FAILED): the requested target state is not reachable from the current bundle state.</para>
      		</listitem>
      		<listitem>
			  <para>404 (NOT FOUND): there is not bundle with the given bundle id.</para>
      		</listitem>            		      		
      		<listitem>
        	  <para>415 (UNSUPPORTED MEDIA TYPE): the request had a media type that is not supported by the REST management service.</para>
      		</listitem>
	    </itemizedlist>        
      </section>
    </section>

   <section>
      <title>Bundle Header Resource</title>
	 
	  <para>
      The bundle header resource represents manifest header of a bundle which is qualified by its bundle id. It can only be read through a GET request. 
      </para>

      <section>
        <title>GET</title>
        
        <para>
	    The GET request retrieves a bundle header representation <remark>ref</remark> from the REST management service. 
	    The request can return the following status codes:
	    </para>
	  
	    <itemizedlist>
      		<listitem>
			  <para>200 (OK): the request has been served successfully and the body of the response is a bundle header representation.</para>
      		</listitem>
      		<listitem>
			  <para>404 (NOT FOUND): there is not bundle with the given bundle id.</para>
      		</listitem>            		
      		<listitem>
        	  <para>406 (NOT ACCEPTABLE): the REST management service does not support any of the requested representations.</para>
      		</listitem>
	    </itemizedlist>        
      </section>
    </section>
 
     <section>
      <title>Bundle Startlevel Resource</title>
	 
	  <para>
      The bundle startlevel resource represents the start level of the bundle qualified by its bundle id. 
      It supports the GET and PUT requests. 
      </para>

      <section>
        <title>GET</title>
	    The GET request retrieves a bundle startlevel representation <remark>ref</remark> from the REST management service. 
	    The request can return the following status codes:
	  
	    <itemizedlist>
      		<listitem>
			  <para>200 (OK): the request has been served successfully and the body of the response is a bundle startlevel representation.</para>
      		</listitem>
      		<listitem>
			  <para>404 (NOT FOUND): there is not bundle with the given bundle id.</para>
      		</listitem>            		
      		<listitem>
        	  <para>406 (NOT ACCEPTABLE): the REST management service does not support any of the requested representations.</para>
      		</listitem>
	    </itemizedlist>        
      </section>
    
 	  <section>
        <title>PUT</title>
        <para>
	    The PUT request sets the target bundle startlevel. The body of the request needs to be a bundle startlevel representation <remark>ref</remark>. 

	    The request can return the following status codes:
	    </para>
	  
	    <itemizedlist>
      		<listitem>
			  <para>200 (OK): the request was received and valid. The REST management service has changed the bundle startlevel according to the target value. 
			  						The body of the response is the new bundle startlevel representation.</para>
      		</listitem>
      		<listitem>
        	  <para>400 (BAD REQUEST):  either the target startlevel state involved invalid values, e.g., a startlevel smaller or equal to zero and the REST 
        	  							management service got an IllegalArgumentException, or the REST management service received a BundleException when trying to perform the startlevel change. 
        	  							In the latter case, the body of the message is a bundleexception representation <remark>ref</remark> describing the reason why the operation did not succeed.</para>
      		</listitem>
      		<listitem>
			  <para>404 (NOT FOUND): there is not bundle with the given bundle id.</para>
      		</listitem>            		      		
      		<listitem>
        	  <para>415 (UNSUPPORTED MEDIA TYPE): the request had a media type that is not supported by the REST management service.</para>
      		</listitem>
	    </itemizedlist>        
      </section>
    </section>
 
 	<section>
      <title>Services Resource</title>
      
      <para>
      
      
      </para>
      
 	</section>
 	
 	<section>
      <title>Service Resource</title>
 	</section>
 	
 
 </section>


 <section>
    <title>Representations</title>

 	<section>
      	<title>Bundle Representation</title>
		<section>
	    	<title>JSON</title>
			<para><code>Content-Type: application/org.osgi.bundle+json</code></para>
	    	<programlisting>	 
{
   "id":0,
   "lastModified":1314999275542,
   "location":"System Bundle",
   "state":32,
   "symbolicName":"org.eclipse.osgi",
   "version":"3.7.0.v20110613"
}			</programlisting>
		</section>

		<section>
	    	<title>XML</title>
			<para><code>Content-Type: application/org.osgi.bundle+xml</code></para>
			<programlisting><![CDATA[
<bundle>
   <id>0</id>
   <lastModified>1314999275542</lastModified>
   <location>System Bundle</location>
   <state>32</state>
   <symbolicName>org.eclipse.osgi</symbolicName>
   <version>3.7.0.v20110613</version>
</bundle>
			]]></programlisting>    
		</section>
 	</section>

 	<section>
      <title>Bundles Representations</title>
      	<section>
      		<title>Bundle List Representation</title>
		<section>
	    	<title>JSON</title>
			<para><code>Content-Type: application/org.osgi.bundles+json</code></para>
	    	<programlisting>	 
{
   [bundleURI, bundleURI, ..., bundleURI]
}			
			</programlisting>
		</section>

		<section>
	    	<title>XML</title>
			<para><code>Content-Type: application/org.osgi.bundles+xml</code></para>
			<programlisting><![CDATA[
<bundles>
   <uri>bundleURI</uri>
   <uri>bundleURI</uri>
   ...
   <uri>bundleURI</uri>
</bundles>			
			]]></programlisting>    
		</section>
      	</section>

      	<section>
      		<title>Bundle Representations List Representation</title>
		<section>
	    	<title>JSON</title>
			<para><code>Content-Type: application/org.osgi.bundles.representations+json</code></para>
	    	<programlisting>	 
[BUNDLE REPRESENTATION, BUNDLE REPRESENTATION, …, BUNDLE REPRESENTATION]		
			</programlisting>
		</section>

		<section>
	    	<title>XML</title>
			<para><code>Content-Type: application/org.osgi.bundles.representations+xml</code></para>
			<programlisting><![CDATA[
<bundles>
   BUNDLE REPRESENTATION
   BUNDLE REPRESENTATION
   ...
   BUNDLE REPRESENTATION
</bundles>		
			]]></programlisting>    
		</section>
      	</section>		
 	</section>

 	<section>
      <title>Bundle State Representation</title>
		<section>
	    	<title>JSON</title>
			<para><code>Content-Type: application/org.osgi.bundlestate+json</code></para>
	    	<programlisting>	 
{
   "state":32
   “options”:1
}	
			</programlisting>
		</section>

		<section>
	    	<title>XML</title>
			<para><code>Content-Type: application/org.osgi.bundlestate+xml</code></para>
			<programlisting><![CDATA[
<bundleState>
   <state>32</state>
   <options>1</options>
</bundleState>
			]]></programlisting>    
		</section>
 	</section>

 	<section>
      <title>Bundle Header Representation</title>

		<section>
	    	<title>JSON</title>
			<para><code>Content-Type: application/org.osgi.bundleheader+json</code></para>
	    	<programlisting>	 
{
   key:value,
   key:value,
   ...
   key:value
}
			</programlisting>
		</section>

		<section>
	    	<title>XML</title>
			<para><code>Content-Type: application/org.osgi.bundleheader+xml</code></para>
			<programlisting><![CDATA[
<bundleHeader>
   <entry key="key" value="value"/>
   <entry key="key" value="value"/>
   ...
   <entry key="key" value="value"/>
<bundleHeader>
			]]></programlisting>    
		</section>

 	</section>

	<section>
		<title>Framework Startlevel Representation</title>

		<section>
	    	<title>JSON</title>
			<para><code>Content-Type: application/org.osgi.frameworkstartlevel+json</code></para>
	    	<programlisting>	 
{
    "startLevel":6,
    "initialBundleStartLevel":4
}
			</programlisting>
		</section>

		<section>
	    	<title>XML</title>
			<para><code>Content-Type: application/org.osgi.frameworkstartlevel+xml</code></para>
			<programlisting><![CDATA[
<frameworkStartLevel>
    <startLevel>6</startLevel>
    <initialBundleStartLevel>4</initialBundleStartLevel>
</frameworkStartLevel>
			]]></programlisting>    
		</section>
	</section>

 	<section>
      <title>Bundle Startlevel Representation</title>

		<section>
	    	<title>JSON</title>
			<para><code>Content-Type: application/org.osgi.bundlestartlevel+json</code></para>
	    	<programlisting>	 
{
   "startLevel":6

   “activationPolicyUsed”:true
   “persistentlyStarted”:false
}
			</programlisting>
		</section>

		<section>
	    	<title>XML</title>
			<para><code>Content-Type: application/org.osgi.bundlestartlevel+xml</code></para>
			<programlisting><![CDATA[
<bundleStartLevel>
    <startLevel>6</startLevel>

    <activationPolicyUsed>true</actiovationPolicyUsed>
    <persistentlyStarted>false</persistentlyStarted>
</bundleStartLevel>
			]]></programlisting>    
		</section>
		
 	</section>

 	<section>
      <title>Service Representation</title>

		<section>
	    	<title>JSON</title>
			<para><code>Content-Type: application/org.osgi.service+json</code></para>
	    	<programlisting>	 
{
   properties:
   {
      key:value,
      key:value,
      ...
      key:value
   },
   "bundle":bundleURI,
   "usingBundles":[bundleURI, bundleURI, … bundleURI],
}
			</programlisting>
		</section>

		<section>
	    	<title>XML</title>
			<para><code>Content-Type: application/org.osgi.service+xml</code></para>
			<programlisting><![CDATA[
<service>
   <properties>
      <entry key=”key” value=”value”/>
      <entry key=”key” value=”value”/>
      ...
      <entry key=”key” value=”value”/>
   </properties>
   <bundle>bundleURI</bundle>
   <usingBundles>
      <bundle>bundleURI</bundle>
      <bundle>bundleURI</bundle>
      ...
      <bundle>bundleURI</bundle>
   </usingBundles>
</service>
			]]></programlisting>    
		</section>
 	</section>

 	<section>
      <title>Services Representations</title>
 
 		<section>
 			<title>Service List Representation</title>
		<section>
	    	<title>JSON</title>
			<para><code>Content-Type: application/org.osgi.services+json</code></para>
	    	<programlisting>	 
{
   [serviceURI, serviceURI, ..., serviceURI]
}
			</programlisting>
		</section>

		<section>
	    	<title>XML</title>
			<para><code>Content-Type: application/org.osgi.service+xml</code></para>
			<programlisting><![CDATA[
<service>
   <properties>
      <entry key=”key” value=”value”/>
      <entry key=”key” value=”value”/>
      ...
      <entry key=”key” value=”value”/>
   </properties>
   <bundle>bundleURI</bundle>
   <usingBundles>
      <bundle>bundleURI</bundle>
      <bundle>bundleURI</bundle>
      ...
      <bundle>bundleURI</bundle>
   </usingBundles>
</service>
			]]></programlisting>    
		</section>      
 		</section>     
 		
 		<section>
 			<title>Service Representations List Representation</title>
		<section>
	    	<title>JSON</title>
			<para><code>Content-Type: org.osgi.services.representations+json</code></para>
	    	<programlisting>	 
[SERVICE REPRESENTATION, SERVICE REPRESENTATION, …, SERVICE REPRESENTATION]
			</programlisting>
		</section>

		<section>
	    	<title>XML</title>
			<para><code>Content-Type: application/org.osgi.services.representations+xml</code></para>
			<programlisting><![CDATA[
<services>
   SERVICE REPRESENTATION
   SERVICE REPRESENTATION
   ...
   SERVICE REPRESENTATION
</services>
			]]></programlisting>    
		</section>      
 		</section>      				
 	</section>

 	<section>
      <title>Bundle Exception Representation</title>
      
      		<section>
	    	<title>JSON</title>
			<para><code>Content-Type: application/org.osgi.bundleexception+json</code></para>
	    	<programlisting>	 
{
   “typecode”: 5,
   “message”: “BundleException: Bundle activation error”
}
			</programlisting>
		</section>

		<section>
	    	<title>XML</title>
			<para><code>Content-Type: application/org.osgi.bundleexception+xml</code></para>
			<programlisting><![CDATA[
<bundleexception>
   <typecode>5</typecode>
   <message>BundleException: Bundle activation error</message>
</bundleexception>
			]]></programlisting>    
		</section>
 	</section>

 </section>

  <section>
    <title>Extending the REST Management Service</title>
  </section>
  
  <section>
    <title>Client APIs</title>

	<section>
      <title>Java Client API</title>

      <!-- Include javadoc here, once available
         <xi:include href="../../generated/javadoc/docbook/org.osgi.service.rest.xml"/>
       -->
    </section>

	<section>
      <title>Javascript Client API</title>
=======
      <para><code>framework/startlevel</code></para>

      <para>The startlevel resource represents the active start level of the
      framework. It supports the GET and PUT requests.</para>

      <section>
        <title>GET</title>

        <para>The GET request retrieves a <xref
        linkend="service.rest-framework.startlevel.representation"
        xrefstyle="template:%t"/> from the REST management service. The
        request can return the following status codes:</para>

        <itemizedlist>
          <listitem>
            <para>200 (OK): the request has been served successfully and the
            body of the response is a startlevel representation.</para>
          </listitem>

          <listitem>
            <para>406 (NOT ACCEPTABLE): the REST management service does not
            support any of the requested representations.</para>
          </listitem>
        </itemizedlist>
      </section>

      <section>
        <title>PUT</title>

        <para>The PUT request sets the target framework startlevel. The body
        of the request needs to be a <xref
        linkend="service.rest-framework.startlevel.representation"
        xrefstyle="template:%t"/>. The request can return the following status
        codes:</para>

        <itemizedlist>
          <listitem>
            <para>204 (NO CONTENT): the request was received and valid. The
            framework will asynchronously start to adjust the framework
            startlevel until the target startlevel has been reached.</para>
          </listitem>

          <listitem>
            <para>415 (UNSUPPORTED MEDIA TYPE): the request had a media type
            that is not supported by the REST management service.</para>
          </listitem>

          <listitem>
            <para>400 (BAD REQUEST): the REST management service received an
            IllegalArgumentException when trying to adjust the framework
            startlevel, e.g., because the requested startlevel was zero or
            negative.</para>
          </listitem>
        </itemizedlist>
      </section>
    </section>

    <section>
      <title>Bundles Resource</title>

      <para><code>framework/bundles</code></para>

      <para>The bundles resource represents the list of all bundles installed
      on the managed framework. It supports the GET request and two
      syntactically different forms of POST requests which are used to install
      new bundles to the framework.</para>

      <para>Results for this resource can be filtered as described in <xref
      linkend="service.rest-resource.filters"/>.</para>

      <section>
        <title>GET</title>

        <para>The GET request retrieves a <xref
        linkend="service.rest-bundle.list.representation"
        xrefstyle="template:%t"/> from the REST management service. The
        request can return the following status codes:</para>

        <itemizedlist>
          <listitem>
            <para>200 (OK): the request has been served successfully and the
            body of the response is a bundle list representation.</para>
          </listitem>

          <listitem>
            <para>406 (NOT ACCEPTABLE): the REST management service does not
            support any of the requested representations.</para>
          </listitem>
        </itemizedlist>
      </section>

      <section xml:id="service.rest-bundles.post.location">
        <title>POST with Location String</title>

        <para>The POST request installs a new bundle to the managed framework
        and thereby logically appends it to the bundles resource. The new
        bundle to be installed is referenced by a location string which is
        passed as the body of the request. In order to disambiguate the
        request from the other form of POST, the content type must be set to
        text/plain. In practice, the location string is usually a URL. Since
        the framework will use the location retrieving the physical bundle, it
        needs to be accessible from the remotely managed framework and not
        necessarily from the managing client.</para>

        <para>The management service implementation must check if the result
        of the install request matches the requested bundle since the OSGi
        framework will return an existing bundle object as the return value of
        an install call if there was already one with the same location string
        installed. One way of doing it is comparing the last modification
        timestamp. A detected collision is indicated to the requesting clients
        through an error code 409.</para>

        <para>The body of the response is <xref
        linkend="service.rest-bundle.representation" xrefstyle="template:%t"/>
        of the newly installed bundle. The following status codes can be
        returned:</para>

        <itemizedlist>
          <listitem>
            <para>200 (OK): the bundle has been successfully installed and the
            body of the response contains the URI.</para>
          </listitem>

          <listitem>
            <para>400 (BAD REQUEST): the REST management service received a
            BundleException when trying to install. The body of the message is
            a <xref linkend="service.rest-bundle.exception.representation"
            xrefstyle="template:%t"/> describing the reason why the
            installation did not succeed.</para>
          </listitem>

          <listitem>
            <para>409 (CONFLICT): there is already a bundle installed with the
            same location string.</para>
          </listitem>
        </itemizedlist>
      </section>

      <section xml:id="service.rest-bundles.post.bundle">
        <title>POST with Bundle</title>

        <para>This variant of the POST request uploads the bundle as the body
        of the request. The media type of the request should be set to
        application/vnd.osgi.bundle which must be supported by all REST
        management services. Implementations are free to accept other media
        types for this request with the exception of text/plain. For instance,
        they can opt to additionally support application/zip or
        application/x-jar.</para>

        <para>Clients should use the HTTP Content-Location field to set a
        bundle location. If no content location is given, REST management
        service implementations must generate a unique location string in
        order to avoid unintended collisions between unrelated bundles.</para>

        <para>The body of the response is <xref
        linkend="service.rest-bundle.representation" xrefstyle="template:%t"/>
        of the newly installed bundle. The following status codes can be
        returned:</para>

        <itemizedlist>
          <listitem>
            <para>200 (OK): the bundle has been successfully installed and the
            body of the response contains the URI.</para>
          </listitem>

          <listitem>
            <para>400 (BAD REQUEST): the REST management service received a
            BundleException when trying to install. The body of the message is
            a <xref linkend="service.rest-bundle.exception.representation"
            xrefstyle="template:%t"/> describing the reason why the
            installation did not succeed.</para>
          </listitem>

          <listitem>
            <para>409 (CONFLICT): there is already a bundle installed with the
            same location string.</para>
          </listitem>
        </itemizedlist>
      </section>
    </section>

    <section>
      <title>Bundles Representations Resource</title>

      <para><code>framework/bundles/representations</code></para>

      <section>
        <title>GET of the Representations</title>

        <para>The <code>bundles</code> resource returns a list of the URIs of
        all bundles installed on the framework. For clients interested in the
        details of multiple bundles there is also the possibility to retrieve
        the bundle representation of each installed bundle with a single
        request through the <emphasis>bundles/representations</emphasis>
        resource.</para>

        <para>The body of the response is a <xref
        linkend="service.rest-bundle.representations.list.representation"
        xrefstyle="template:%t"/>. The request can return the following status
        codes:</para>

        <para>Results for this resource can be filtered as described in <xref
        linkend="service.rest-resource.filters"/>.</para>

        <itemizedlist>
          <listitem>
            <para>200 (OK): the request has been served successfully and the
            body of the response is a bundle list representation.</para>
          </listitem>

          <listitem>
            <para>406 (NOT ACCEPTABLE): the REST management service does not
            support any of the requested representations.</para>
          </listitem>
        </itemizedlist>
      </section>
>>>>>>> a64509da
    </section>

<<<<<<< HEAD
  <section>
    <title>XML Schema</title>

    <para>A wide code example (for use with XML Schema). Note that the XML schema is typically included 
        through <code>xi:include</code> tags rather than embedded directly.</para>

    <programlisting role="pgwide">&lt;?xml version="1.0"?&gt;
&lt;!-- XML Schema --&gt;
&lt;top&gt; ... &lt;/top&gt;</programlisting>

  </section>
  
  <section>
    <title>Security</title>
    
    <para>
    	Like any externally visible management interface, the REST interface exposes privileged operations and hence requires access control. Since REST builds upon the HTTP(s) protocol,  authentication mechanisms and  encryption can be applied the same way as usually done for web servers: they can be layered below the REST protocol. E.g., confidentiality of the transmitted commands can be ensured by using HTTPS as the underlying transport. Authentication can be added by requiring, e.g., basic authentication prior to accepting a REST command.  
	The REST interface should only be implemented by a trusted bundle. Implementations of this specification require all admin permissions and all service permissions.
    </para>
  </section>

 

  
<!-- 
  <section>
    <title>Domain A</title>
=======
    <section>
      <title>Bundle Resource</title>
>>>>>>> a64509da

      <para><code>framework/bundle/{bundleid}</code></para>

      <para>The bundle resource represents a single, distinct bundle in the
      system. Hence, it has to be qualified by a bundle id. The resource
      supports the GET, two variants of PUT, and the DELETE requests.</para>

<<<<<<< HEAD
      <listitem>
        <para>Bulleted</para>
      </listitem>
      
      <listitem>
        <para>Bulleted</para>
      </listitem>
    </itemizedlist>
=======
      <section>
        <title>GET</title>

        <para>The GET request retrieves a <xref
        linkend="service.rest-bundle.representation" xrefstyle="template:%t"/>
        from the REST management service. The request can return the following
        status codes:</para>

        <itemizedlist>
          <listitem>
            <para>200 (OK): the request has been served successfully and the
            body of the response is a bundle representation.</para>
          </listitem>

          <listitem>
            <para>404 (NOT FOUND): there is not bundle with the given bundle
            id.</para>
          </listitem>

          <listitem>
            <para>406 (NOT ACCEPTABLE): the REST management service does not
            support any of the requested representations.</para>
          </listitem>
        </itemizedlist>
      </section>

      <section>
        <title>PUT with Location String</title>

        <para>The PUT request updates the bundle with a new version,
        referenced by a location string which is passed as the body of the
        request. In order to disambiguate the request from the other form of
        PUT, the content type must be set to text/plain. The same rationale
        applies as for <xref linkend="service.rest-bundles.post.location"
        xrefstyle="template:%t"/> and <xref
        linkend="service.rest-bundles.post.bundle"/>, if a location string is
        given it must point to a location reachable by the managed framework.
        If no location string is passed as the body of the request, the
        framework will perform an update based on the existing bundle's
        location string.</para>

        <para>The body of the response is <xref
        linkend="service.rest-bundle.representation" xrefstyle="template:%t"/>
        of the updated bundle. The following status codes can be
        returned:</para>

        <itemizedlist>
          <listitem>
            <para>204 (NO CONTENT): the request was received and valid and the
            framework has issued the update.</para>
          </listitem>

          <listitem>
            <para>400 (BAD REQUEST): the REST management service received a
            BundleException when trying to update. The body of the message is
            a <xref linkend="service.rest-bundle.exception.representation"
            xrefstyle="template:%t"/> describing the reason why the update did
            not succeed.</para>
          </listitem>

          <listitem>
            <para>404 (NOT FOUND): there is not bundle with the given bundle
            id.</para>
          </listitem>
        </itemizedlist>
      </section>

      <section>
        <title>PUT with Bundle</title>

        <para>The PUT request updates the bundle with a new version, uploaded
        as the body of the request. The media type of the request should be
        set to application/vnd.osgi.bundle which must be supported by all REST
        management services. Implementations are free to accept other media
        types for this request with the exception of text/plain. For instance,
        they can opt to additionally support application/zip or
        application/x-jar.</para>

        <para>The body of the response is <xref
        linkend="service.rest-bundle.representation" xrefstyle="template:%t"/>
        of the updated bundle. The following status codes can be
        returned:</para>

        <itemizedlist>
          <listitem>
            <para>204 (NO CONTENT): the request was received and valid and the
            framework has issued the update.</para>
          </listitem>

          <listitem>
            <para>400 (BAD REQUEST): the REST management service received a
            BundleException when trying to update. The body of the message is
            a <xref linkend="service.rest-bundle.exception.representation"
            xrefstyle="template:%t"/> describing the reason why the update did
            not succeed.</para>
          </listitem>

          <listitem>
            <para>404 (NOT FOUND): there is not bundle with the given bundle
            id.</para>
          </listitem>
        </itemizedlist>
      </section>
>>>>>>> a64509da

      <section>
        <title>DELETE</title>

        <para>The DELETE request uninstalls the bundle from the
        framework.</para>

        <para>The body of the response is <xref
        linkend="service.rest-bundle.representation" xrefstyle="template:%t"/>
        of the uninstalled bundle, where the bundle state will be UNINSTALLED.
        The following status codes can be returned:</para>

        <itemizedlist>
          <listitem>
            <para>204 (NO CONTENT): the request was received and valid and the
            framework has uninstalled the bundle.</para>
          </listitem>

          <listitem>
            <para>400 (BAD REQUEST): the REST management service received a
            BundleException when trying to uninstall. The body of the message
            is a <xref linkend="service.rest-bundle.exception.representation"
            xrefstyle="template:%t"/> describing the reason why the
            uninstallation did not succeed.</para>
          </listitem>

          <listitem>
            <para>404 (NOT FOUND): there is not bundle with the given bundle
            id.</para>
          </listitem>
        </itemizedlist>
      </section>
    </section>

<<<<<<< HEAD
    <orderedlist>
      <listitem>
        <para>Numbered</para>
      </listitem>
      
      <listitem>
        <para>Numbered</para>
      </listitem>
      
      <listitem>
        <para>Numbered</para>
      </listitem>
    </orderedlist> 
=======
    <section>
      <title>Bundle State Resource</title>

      <para><code>framework/bundle/{bundleid}/state</code></para>

      <para>The bundle state resource represents the internal state of an
      installed bundle qualified through its bundle id. It supports the GET
      and PUT requests.</para>
>>>>>>> a64509da

      <section>
        <title>GET</title>

        <para>The GET request retrieves a <xref
        linkend="service.rest-bundle.state.representation"
        xrefstyle="template:%t"/> from the REST management service. The
        request can return the following status codes:</para>

        <itemizedlist>
          <listitem>
            <para>200 (OK): the request has been served successfully and the
            body of the response is a bundle state representation.</para>
          </listitem>

          <listitem>
            <para>404 (NOT FOUND): there is not bundle with the given bundle
            id.</para>
          </listitem>

          <listitem>
            <para>406 (NOT ACCEPTABLE): the REST management service does not
            support any of the requested representations.</para>
          </listitem>
        </itemizedlist>
      </section>

      <section>
        <title>PUT</title>

        <para>The PUT request sets the target state for the given bundle. This
        can, e.g., be state=32 for transitioning the bundle to started, or
        state=4 for stopping the bundle and transitioning it to resolved. The
        body of the request needs to be a <xref
        linkend="service.rest-bundle.state.representation"
        xrefstyle="template:%t"/>. Not all state transitions are valid. The
        body of the response is the new <xref
        linkend="service.rest-bundle.state.representation"
        xrefstyle="template:%t"/>. The request can return the following status
        codes:</para>

        <itemizedlist>
          <listitem>
            <para>200 (OK): the request was received and valid. The framework
            has performed a state change and the new bundle state is contained
            in the body.</para>
          </listitem>

          <listitem>
            <para>400 (BAD REQUEST): the REST management service received a
            BundleException when trying to perform the state transition. The
            body of the message is a <xref
            linkend="service.rest-bundle.exception.representation"
            xrefstyle="template:%t"/> describing the reason why the operation
            did not succeed.</para>
          </listitem>

          <listitem>
            <para>402 (PRECONDITION FAILED): the requested target state is not
            reachable from the current bundle state or is not a target state.
            An example such state is the STOPPING state.</para>
          </listitem>

          <listitem>
            <para>404 (NOT FOUND): there is not bundle with the given bundle
            id.</para>
          </listitem>

          <listitem>
            <para>415 (UNSUPPORTED MEDIA TYPE): the request had a media type
            that is not supported by the REST management service.</para>
          </listitem>
        </itemizedlist>
      </section>
    </section>

    <section>
      <title>Bundle Header Resource</title>

      <para><code>framework/bundle/{bundleid}/header</code></para>

<<<<<<< HEAD
    <para>
      <remark>This is a discussion remark</remark>
    </para>

    <section>
      <title>Subsection</title>
      <section>
        <title>Sub-subsection</title>
      </section>
    </section>
  </section>
  
  <section>
    <title>Domain B</title>
  </section>
  
  <section>
    <title>Domain C</title>
  </section>
  
  <section>
    <title>Life Cycle</title>
  </section>
  
  <section>
    <title>Error Handling</title>
  </section>
  
  <section>
    <title>Events</title>
    
    <section>
      <title>Domain Events</title>
    </section>

    <section>
      <title>Event Admin Mapping</title>
=======
      <para>The bundle header resource represents manifest header of a bundle
      which is qualified by its bundle id. It can only be read through a GET
      request.</para>

      <section>
        <title>GET</title>

        <para>The GET request retrieves a <xref
        linkend="service.rest-bundle.header.representation"
        xrefstyle="template:%t"/> from the REST management service. The raw
        header value is used unless an <code>Accept-Language</code> header is
        set on the HTTP request. If multiple accepted languages are set only
        the first is used to localize the header. The request can return the
        following status codes:</para>

        <itemizedlist>
          <listitem>
            <para>200 (OK): the request has been served successfully and the
            body of the response is a bundle header representation.</para>
          </listitem>

          <listitem>
            <para>404 (NOT FOUND): there is not bundle with the given bundle
            id.</para>
          </listitem>

          <listitem>
            <para>406 (NOT ACCEPTABLE): the REST management service does not
            support any of the requested representations.</para>
          </listitem>
        </itemizedlist>
      </section>
    </section>

    <section>
      <title>Bundle Startlevel Resource</title>

      <para><code>framework/bundle/{bundleid}/startlevel</code></para>

      <para>The bundle startlevel resource represents the start level of the
      bundle qualified by its bundle id. It supports the GET and PUT
      requests.</para>

      <section>
        <title>GET</title>

        <para>The GET request retrieves a <xref
        linkend="service.rest-bundle.startlevel.representation"
        xrefstyle="template:%t"/> from the REST management service. The
        request can return the following status codes:</para>

        <itemizedlist>
          <listitem>
            <para>200 (OK): the request has been served successfully and the
            body of the response is a bundle startlevel representation.</para>
          </listitem>

          <listitem>
            <para>404 (NOT FOUND): there is not bundle with the given bundle
            id.</para>
          </listitem>

          <listitem>
            <para>406 (NOT ACCEPTABLE): the REST management service does not
            support any of the requested representations.</para>
          </listitem>
        </itemizedlist>
      </section>

      <section>
        <title>PUT</title>

        <para>The PUT request sets the target bundle startlevel. The body of
        the request needs to be a <xref
        linkend="service.rest-bundle.startlevel.representation"
        xrefstyle="template:%t"/>, however only the <code>startLevel</code>
        property is used. The request can return the following status
        codes:</para>

        <itemizedlist>
          <listitem>
            <para>200 (OK): the request was received and valid. The REST
            management service has changed the bundle startlevel according to
            the target value. The body of the response is the new bundle
            startlevel representation.</para>
          </listitem>

          <listitem>
            <para>400 (BAD REQUEST): either the target startlevel state
            involved invalid values, e.g., a startlevel smaller or equal to
            zero and the REST management service got an
            IllegalArgumentException, or the REST management service received
            a BundleException when trying to perform the startlevel change. In
            the latter case, the body of the message is a <xref
            linkend="service.rest-bundle.exception.representation"
            xrefstyle="template:%t"/> describing the reason why the operation
            did not succeed.</para>
          </listitem>

          <listitem>
            <para>404 (NOT FOUND): there is not bundle with the given bundle
            id.</para>
          </listitem>

          <listitem>
            <para>415 (UNSUPPORTED MEDIA TYPE): the request had a media type
            that is not supported by the REST management service.</para>
          </listitem>
        </itemizedlist>
      </section>
    </section>

    <section>
      <title>Services Resource</title>

      <para><code>framework/services</code></para>

      <para>The services resource represents the set of all services available
      on the framework, optionally constrained by a filter expression. It is
      read-only and therefore only supports the GET request.</para>

      <para>Results for this resource can be filtered as described in <xref
      linkend="service.rest-resource.filters"/>.</para>

      <section>
        <title>GET</title>

        <para>The GET request retrieves a <xref
        linkend="service.rest-service.list.representation"
        xrefstyle="template:%t"/> from the REST management service. The
        request can return the following status codes:</para>

        <itemizedlist>
          <listitem>
            <para>200 (OK): the request has been served successfully and the
            body of the response is a service list representation.</para>
          </listitem>

          <listitem>
            <para>400 (BAD REQUEST): the provided filter expression was not
            valid.</para>
          </listitem>

          <listitem>
            <para>406 (NOT ACCEPTABLE): the REST management service does not
            support any of the requested representations.</para>
          </listitem>
        </itemizedlist>
      </section>
    </section>

    <section>
      <title>Services Representations Resource</title>

      <para><code>framework/services/representations</code></para>

      <section>
        <title>GET of the Representations</title>

        <para>The services resource returns a list of the URIs of all services
        registered on the framework. For clients interested in the details of
        multiple services there is also the possibility to retrieve the
        service representation of each available service with a single request
        through the <emphasis>services/representations</emphasis> resource.
        The body of the response is a <xref
        linkend="service.rest-service.representations.list.representation"
        xrefstyle="template:%t"/> from the REST management service. The
        request can return the following status codes:</para>

        <para>Results for this resource can be filtered as described in <xref
        linkend="service.rest-resource.filters"/>.</para>

        <itemizedlist>
          <listitem>
            <para>200 (OK): the request has been served successfully and the
            body of the response is a service list representation.</para>
          </listitem>

          <listitem>
            <para>400 (BAD REQUEST): the provided filter expression was not
            valid.</para>
          </listitem>

          <listitem>
            <para>406 (NOT ACCEPTABLE): the REST management service does not
            support any of the requested representations.</para>
          </listitem>
        </itemizedlist>
      </section>
    </section>

    <section>
      <title>Service Resource</title>

      <para><code>framework/service/{serviceid}</code></para>

      <para>The service resource represents a single, distinct service in the
      framework. Hence, it has to be qualified by a service id. Services can
      only be read through the REST Management Service and therefore only
      support the GET request.</para>

      <section>
        <title>GET</title>

        <para>The GET request retrieves a <xref
        linkend="service.rest-service.representation"
        xrefstyle="template:%t"/> . The request can return the following
        status codes:</para>

        <itemizedlist>
          <listitem>
            <para>200 (OK): the request has been served successfully and the
            body of the response is a service representation.</para>
          </listitem>

          <listitem>
            <para>404 (NOT FOUND): there is not service with the given service
            id.</para>
          </listitem>

          <listitem>
            <para>406 (NOT ACCEPTABLE): the REST management service does not
            support any of the requested representations.</para>
          </listitem>
        </itemizedlist>
      </section>
    </section>
  </section>

  <section xml:id="service.rest-representation">
    <title>Representations</title>

    <section xml:id="service.rest-bundle.representation">
      <title>Bundle Representation</title>

      <section>
        <title>JSON</title>

        <para><code>Content-Type:
        application/org.osgi.bundle+json</code></para>

        <programlisting>{
   "id":0,
   "lastModified":1314999275542,
   "state":32,
   "symbolicName":"org.eclipse.osgi",
   "version":"3.7.0.v20110613"
}</programlisting>
      </section>

      <section>
        <title>XML</title>

        <para><code>Content-Type:
        application/org.osgi.bundle+xml</code></para>

        <programlisting>&lt;bundle&gt;
   &lt;id&gt;0&lt;/id&gt;
   &lt;lastModified&gt;1314999275542&lt;/lastModified&gt;
   &lt;state&gt;32&lt;/state&gt;
   &lt;symbolicName&gt;org.eclipse.osgi&lt;/symbolicName&gt;
   &lt;version&gt;3.7.0.v20110613&lt;/version&gt;
&lt;/bundle&gt;</programlisting>
      </section>
    </section>

    <section>
      <title>Bundles Representations</title>

      <section xml:id="service.rest-bundle.list.representation">
        <title>Bundle List Representation</title>

        <section>
          <title>JSON</title>

          <para><code>Content-Type:
          application/org.osgi.bundles+json</code></para>

          <programlisting>{
   [bundleURI, bundleURI, ..., bundleURI]
}</programlisting>
        </section>

        <section>
          <title>XML</title>

          <para><code>Content-Type:
          application/org.osgi.bundles+xml</code></para>

          <programlisting>&lt;bundles&gt;
   &lt;uri&gt;bundleURI&lt;/uri&gt;
   &lt;uri&gt;bundleURI&lt;/uri&gt;
   ...
   &lt;uri&gt;bundleURI&lt;/uri&gt;
&lt;/bundles&gt;</programlisting>
        </section>
      </section>

      <section xml:id="service.rest-bundle.representations.list.representation">
        <title>Bundle Representations List Representation</title>

        <section>
          <title>JSON</title>

          <para><code>Content-Type:
          application/org.osgi.bundles.representations+json</code></para>

          <programlisting>{
    [BUNDLE REPRESENTATION, BUNDLE REPRESENTATION, ..., BUNDLE REPRESENTATION]
}</programlisting>
        </section>

        <section>
          <title>XML</title>

          <para><code>Content-Type:
          application/org.osgi.bundles.representations+xml</code></para>

          <programlisting>&lt;bundles&gt;
   BUNDLE REPRESENTATION
   BUNDLE REPRESENTATION
   ...
   BUNDLE REPRESENTATION
&lt;/bundles&gt;</programlisting>
        </section>
      </section>
    </section>

    <section xml:id="service.rest-bundle.state.representation">
      <title>Bundle State Representation</title>

      <section>
        <title>JSON</title>

        <para><code>Content-Type:
        application/org.osgi.bundlestate+json</code></para>

        <programlisting>{
   "state":32
   "options":1
}</programlisting>

        <para>The options are used in start or stop calls. Valid options
        include, e.g., Bundle.START_TRANSIENT and
        Bundle.START_ACTIVATION_POLICY.</para>
      </section>

      <section>
        <title>XML</title>

        <para><code>Content-Type:
        application/org.osgi.bundlestate+xml</code></para>

        <programlisting>&lt;bundleState&gt;
   &lt;state&gt;32&lt;/state&gt;
   &lt;options&gt;1&lt;/options&gt;
&lt;/bundleState&gt;</programlisting>
      </section>
    </section>

    <section xml:id="service.rest-bundle.header.representation">
      <title>Bundle Header Representation</title>

      <section>
        <title>JSON</title>

        <para><code>Content-Type:
        application/org.osgi.bundleheader+json</code></para>

        <programlisting>{
   key:value,
   key:value,
   ...
   key:value
}</programlisting>
      </section>

      <section>
        <title>XML</title>

        <para><code>Content-Type:
        application/org.osgi.bundleheader+xml</code></para>

        <programlisting>&lt;bundleHeader&gt;
   &lt;entry key="key" value="value"/&gt;
   &lt;entry key="key" value="value"/&gt;
   ...
   &lt;entry key="key" value="value"/&gt;
&lt;bundleHeader&gt;</programlisting>
      </section>
    </section>

    <section xml:id="service.rest-framework.startlevel.representation">
      <title>Framework Startlevel Representation</title>

      <section>
        <title>JSON</title>

        <para><code>Content-Type:
        application/org.osgi.frameworkstartlevel+json</code></para>

        <programlisting>{
    "startLevel":6,
    "initialBundleStartLevel":4
}</programlisting>
      </section>

      <section>
        <title>XML</title>

        <para><code>Content-Type:
        application/org.osgi.frameworkstartlevel+xml</code></para>

        <programlisting>&lt;frameworkStartLevel&gt;
    &lt;startLevel&gt;6&lt;/startLevel&gt;
    &lt;initialBundleStartLevel&gt;4&lt;/initialBundleStartLevel&gt;
&lt;/frameworkStartLevel&gt;</programlisting>
      </section>
    </section>

    <section xml:id="service.rest-bundle.startlevel.representation">
      <title>Bundle Startlevel Representation</title>

      <section>
        <title>JSON</title>

        <para><code>Content-Type:
        application/org.osgi.bundlestartlevel+json</code></para>

        <programlisting>{
   "startLevel":6

   "activationPolicyUsed":true
   "persistentlyStarted":false
}</programlisting>
      </section>

      <section>
        <title>XML</title>

        <para><code>Content-Type:
        application/org.osgi.bundlestartlevel+xml</code></para>

        <programlisting>&lt;bundleStartLevel&gt;
    &lt;startLevel&gt;6&lt;/startLevel&gt;

    &lt;activationPolicyUsed&gt;true&lt;/actiovationPolicyUsed&gt;
    &lt;persistentlyStarted&gt;false&lt;/persistentlyStarted&gt;
&lt;/bundleStartLevel&gt;</programlisting>
      </section>
    </section>

    <section xml:id="service.rest-service.representation">
      <title>Service Representation</title>

      <section>
        <title>JSON</title>

        <para><code>Content-Type:
        application/org.osgi.service+json</code></para>

        <programlisting>{
   "id":10,
   "properties":
   {
      "prop1":"val1",
      "prop2":2.82,
      ...
      "prop3":true
   },
   "bundle":bundleURI,
   "usingBundles":[bundleURI, bundleURI, ... bundleURI]
}</programlisting>

        <para><emphasis>Note:</emphasis> service properties are converted to
        JSON-supported data types where possible: <code>"string"</code>,
        number or boolean <code>(true|false)</code>. If there is no conversion
        to JSON data types is possible the <code>toString()</code> result is
        used as a string value.</para>
      </section>

      <section>
        <title>XML</title>

        <para><code>Content-Type:
        application/org.osgi.service+xml</code></para>

        <programlisting>&lt;service&gt;
   &lt;id&gt;10&lt;/id&gt;
   &lt;properties&gt;
      &lt;property name="prop1" value="val1"/&gt;
      &lt;property name="prop2" type="Float" value="2.82"/&gt;
      ...
      &lt;property name="prop3" type="Boolean" value="true"/&gt;
   &lt;/properties&gt;
   &lt;bundle&gt;bundleURI&lt;/bundle&gt;
   &lt;usingBundles&gt;
      &lt;bundle&gt;bundleURI&lt;/bundle&gt;
      &lt;bundle&gt;bundleURI&lt;/bundle&gt;
      ...
      &lt;bundle&gt;bundleURI&lt;/bundle&gt;
   &lt;/usingBundles&gt;
&lt;/service&gt;</programlisting>

        <para><emphasis>Note:</emphasis> service properties are represented
        using the same method as used for the <code>property</code> XML
        element in the Declarative Services specification, see <xref
        linkend="service.component-property.properties.elements"/>. Service
        properties that cannot be represented using the supported data types,
        will be represented as String values obtained via the
        <code>toString()</code> method.</para>
      </section>
    </section>

    <section>
      <title>Services Representations</title>

      <section xml:id="service.rest-service.list.representation">
        <title>Service List Representation</title>

        <section>
          <title>JSON</title>

          <para><code>Content-Type:
          application/org.osgi.services+json</code></para>

          <programlisting>{
   [serviceURI, serviceURI, ..., serviceURI]
}</programlisting>
        </section>

        <section>
          <title>XML</title>

          <para><code>Content-Type:
          application/org.osgi.services+xml</code></para>

          <programlisting>&lt;services&gt;
   &lt;uri&gt;serviceURI&lt;/uri&gt;
   &lt;uri&gt;serviceURI&lt;/uri&gt;
   ...
   &lt;uri&gt;serviceURI&lt;/uri&gt;
&lt;/services&gt;</programlisting>
        </section>
      </section>

      <section xml:id="service.rest-service.representations.list.representation">
        <title>Service Representations List Representation</title>

        <section>
          <title>JSON</title>

          <para><code>Content-Type:
          org.osgi.services.representations+json</code></para>

          <programlisting>{
   [SERVICE REPRESENTATION, SERVICE REPRESENTATION, ..., SERVICE REPRESENTATION]
}</programlisting>
        </section>

        <section>
          <title>XML</title>

          <para><code>Content-Type:
          application/org.osgi.services.representations+xml</code></para>

          <programlisting>&lt;services&gt;
   SERVICE REPRESENTATION
   SERVICE REPRESENTATION
   ...
   SERVICE REPRESENTATION
&lt;/services&gt;</programlisting>
        </section>
      </section>
    </section>

    <section xml:id="service.rest-bundle.exception.representation">
      <title>Bundle Exception Representation</title>

      <section>
        <title>JSON</title>

        <para><code>Content-Type:
        application/org.osgi.bundleexception+json</code></para>

        <programlisting>{
   "typecode": 5,
   "message": "BundleException: Bundle activation error"
}</programlisting>
      </section>

      <section>
        <title>XML</title>

        <para><code>Content-Type:
        application/org.osgi.bundleexception+xml</code></para>

        <programlisting>&lt;bundleexception&gt;
   &lt;typecode&gt;5&lt;/typecode&gt;
   &lt;message&gt;BundleException: Bundle activation error&lt;/message&gt;
&lt;/bundleexception&gt;</programlisting>
      </section>
>>>>>>> a64509da
    </section>
  </section>
  
  <section>
<<<<<<< HEAD
    <title>Class Loading</title>
  </section>
  
  <section>
    <title>Data Transfer Objects</title>
=======
    <title>Clients</title>

    <para>The REST service can be used by a variety of clients directly. In
    addition this specification describes Client APIs built over this REST
    protocol to facilitate use from Java and JavaScript clients.</para>

    <section>
      <title>Java Client</title>

      <para>The Java Client provides a Java API over the REST API providing a
      convenient and portable way to use this API from a Java
      application.</para>

      <para>To use the Java Client, obtain the <xref
      linkend="org.osgi.service.rest.client.RestClientFactory"
      xrefstyle="hyperlink"/> service. Create a client by providing the root
      URL of the REST service, for example: <programlisting>RestClientFactory restClientFactory = ... // from Service Registry
RestClient restClient = restClientFactory.createRestClient(
    new URI("http://localhost:8080/restendpoint"));

// Now we can start interacting
Collection&lt;String&gt; bundles = restClient.getBundlePaths();
BundleDTO newBundle = restClient.installBundle(bundleLocation, bundleStream);
restClient.startBundle(newBundle.id);</programlisting></para>

      <para>The more details on the Java Client can be found in the <xref
      linkend="org.osgi.service.rest.client" xrefstyle="hyperlink"/> API
      documentation section.</para>
    </section>

    <section>
      <title>JavaScript Client</title>

      <para>This specification also describes a JavaScript client to the REST
      Management service. This client makes it easy to manage an OSGi
      framework from any JavaScript environment, including Web
      Browsers.</para>

      <para>The JavaScript client follows the <emphasis>promises</emphasis>
      programming style; the request is made asynchronously and a
      <code>success()</code> or <code>failure()</code> callback is made when
      the response arrives.</para>

      <para>To use the JavaScript client create an instance of
      <code>OSGiRestClient</code> providing the root URL of the REST service.
      <programlisting>var client = new OSGiRestClient('http://localhost:8080/restendpoint');
client.installBundle({
  success : function(res) {
    // Start the bundle once the install has finished
    client.startBundle(res.id);
  },
  failure : function(httpCode, res) {
    // handle failure
  }
});</programlisting></para>

      <para>More details on the JavaScript Client can be found in the <xref
      linkend="service.rest-javascript.api" xrefstyle="hyperlink"/> API
      documentation section.</para>
    </section>
  </section>

  <section xml:id="service.rest-extensions">
    <title>Extending the REST Management Service</title>

    <para>This specification describes a REST-based management interface for
    Core Framework functionality. Other services in the framework might also
    benefit from management access through REST. This can involve services
    specified by the OSGi Alliance as part of the Core Framework, Compendium,
    or Enterprise Specifications but also application-specific functionality
    provided by the developer. It is desirable to expose such management
    services as extensions of the REST Management Service.</para>

    <para>This REST service can be implemented by using various technologies
    such as Java Servlets, Restlet, JAX-RS, and others. Therefore, it might
    not always be possible to integrate extensions at the implementation level
    because they might use other underlying technologies to implement their
    REST interface. Defining a format for delegating requests between the REST
    Management Service and extensions would furthermore necessarily expose
    implementation details and is therefore not feasible either. As a
    consequence, this specification only describes how to logically integrate
    extensions with the REST Management Service. Implementations of this
    specification might offer mechanisms for tighter integration for the case
    that extensions are developed using the same underlying technology.</para>

    <para>The main purpose of the extension mechanism is to advertise
    extensions to the core REST implementation, which makes them discoverable
    for clients. This mechanism can be used to check if a REST interface
    exists for a specific service. This is done through the <xref
    linkend="service.rest-extensions.resource" xrefstyle="template:%t"/> which
    contains a description and a path for every extension currently available.
    Implementations that want to contribute their extensions to the REST
    Management Service can do so by registering the <xref
    linkend="org.osgi.service.rest.RestApiExtension" xrefstyle="hyperlink"/>
    service using the <xref linkend="service.rest-whiteboard.pattern.ref"/>.
    The extension interface is only a marker and the relevant information is
    exposed through the <xref
    linkend="org.osgi.service.rest.RestApiExtension.NAME"
    xrefstyle="hyperlink"/>, <xref
    linkend="org.osgi.service.rest.RestApiExtension.URI_PATH"
    xrefstyle="hyperlink"/> and optionally <xref
    linkend="org.osgi.service.rest.RestApiExtension.SERVICE"
    xrefstyle="hyperlink"/> properties. Note that it is the responsibility of
    the extension to ensure that the endpoint announced via the
    <code>RestApiExtension</code> service is actually present. The Whiteboard
    service does not realize the extension endpoint; it purely announces it to
    the main REST implementation for inclusion in the Extensions
    Resource.</para>

    <para>In order to be discoverable REST interface extensions to OSGi Core,
    Compendium, or Enterprise services must use their canonical package name
    as advertised name. E.g., the name of the REST interface for the User
    Admin must be <code>org.osgi.service.useradmin</code>. This way, a client
    is able to check if there is a given extension available on a host.
    User-defined extensions should use the package name of the service they
    provide management capabilities for.</para>

    <section xml:id="service.rest-extensions.resource">
      <title>Extensions Resource</title>

      <para><code>extensions</code></para>

      <para>The extensions resource enumerates all extensions currently
      registered through the Whiteboard Pattern. It is read-only and therefore
      only supports the GET request.</para>

      <section>
        <title>GET</title>

        <para>The GET request retrieves a <xref
        linkend="service.rest-extensions.representation"
        xrefstyle="template:%t"/> . The request can return the following
        status codes:</para>

        <itemizedlist>
          <listitem>
            <para>200 (OK): the request has been served successfully and the
            body of the response is a extension list representation.</para>
          </listitem>

          <listitem>
            <para>406 (NOT ACCEPTABLE): the REST management service does not
            support any of the requested representations.</para>
          </listitem>
        </itemizedlist>
      </section>
    </section>

    <section xml:id="service.rest-extensions.representation">
      <title>Extensions Representation</title>

      <section>
        <title>JSON</title>

        <para><code>Content-Type:
        application/org.osgi.extensions+json</code></para>

        <programlisting>{ 
   [ { "name" : "org.osgi.service.event", "path" : "contributions/eventadmin", 
       "service" : 12 }, ... ]
}</programlisting>
      </section>

      <section>
        <title>XML</title>

        <para><code>Content-Type:
        application/org.osgi.extensions+xml</code></para>

        <programlisting>&lt;extensions&gt;
   &lt;extension&gt;
      &lt;name&gt;org.osgi.service.event&lt;/name&gt;
      &lt;path&gt;contributions/eventadmin&lt;/path&gt;
      &lt;service&gt;12&lt;/service&gt;
   &lt;/extension&gt;
&lt;/extensions&gt;</programlisting>
      </section>
    </section>
  </section>

  <section>
    <title>XML Schema</title>

    <para>The namespace for XML representations is:</para>

    <programlisting>http://www.osgi.org/xmlns/rest/v1.0.0</programlisting>

    <para>The recommended prefix for this namespace is
    <code>rest</code>.</para>

    <programlisting role="pgwide"><xi:include encoding="utf-8"
        href="../../generated/xmlns/rest/v1.0.0/rest.xsd" parse="text"/></programlisting>

    <para>The schema is also available in digital form from <xref
    linkend="service.rest-reference.xml.schemas"/>.</para>
  </section>

  <section>
    <title>Capabilities</title>

    <section>
      <title>osgi.implementation Capability</title>

      <para>An implementation of this specification must provide the <link
      linkend="service.namespaces-osgi.implementation.namespace"><code>osgi.implementation</code></link>
      capability with name <code>osgi.rest</code>. This capability can be used
      by provisioning tools and during resolution to ensure that a REST
      Management implementation is present to handle REST requests defined in
      this specification. The capability must also declare a uses constraint
      on the <code>org.osgi.service.rest</code> package:</para>

      <programlisting>Provide-Capability: osgi.implementation;
  osgi.implementation="osgi.rest";
  uses:="org.osgi.service.rest";
  version:Version="1.0"</programlisting>

      <para>This capability must follow the rules defined for the <xref
      linkend="service.namespaces-osgi.implementation.namespace"/>.</para>
    </section>

    <section>
      <title>osgi.service Capability</title>

      <para>A bundle providing the <xref
      linkend="org.osgi.service.rest.client.RestClientFactory"
      xrefstyle="hyperlink"/> service as described by this specification must
      inform tools about this service by providing the <link
      linkend="service.namespaces-osgi.service.namespace"><code>osgi.service</code></link>
      capability representing this service. This capability must also declare
      a uses constraint for the <code>org.osgi.service.rest.client</code>
      package:</para>

      <programlisting>Provide-Capability: osgi.service;
  objectClass:List&lt;String&gt;="org.osgi.service.rest.client.RestClientFactory";
  uses:="org.osgi.service.rest.client"</programlisting>

      <para>This capability must follow the rules defined for the <xref
      linkend="service.namespaces-osgi.service.namespace"/>.</para>
    </section>
  </section>

  <section>
    <title>Security</title>

    <para>Like any externally visible management interface, the REST interface
    exposes privileged operations and hence requires access control. Since
    REST builds upon the HTTP(s) protocol, authentication mechanisms and
    encryption can be applied the same way as usually done for web servers:
    they can be layered below the REST protocol. E.g., confidentiality of the
    transmitted commands can be ensured by using HTTPS as the underlying
    transport. Authentication can be added by requiring, e.g., basic
    authentication prior to accepting a REST command. The REST interface
    should only be implemented by a trusted bundle. Implementations of this
    specification require all Admin Permissions and all Service
    Permissions.</para>
>>>>>>> a64509da
  </section>
 
   -->
  

<<<<<<< HEAD
  
 
=======
  <xi:include href="../../generated/javadoc/docbook/org.osgi.service.rest.xml"/>

  <xi:include href="../../generated/javadoc/docbook/org.osgi.service.rest.client.xml"/>

  <xi:include href="js-client.xml"/>
>>>>>>> a64509da

  <section>
    <title>References</title>

    <bibliolist>
<<<<<<< HEAD
      <bibliomixed><title>Framework Module Layer</title>OSGi
      Core, Chapter 3 Module Layer</bibliomixed>

      <bibliomixed><title>XML Schema Part 2: Data types
      Second Edition</title>http://www.w3.org/TR/xmlschema-2/</bibliomixed>
=======
      <bibliomixed xml:id="service.rest-corefilter"><title>Framework Filter
      Syntax</title>OSGi Core, Chapter 3.2.7 Filter Syntax</bibliomixed>

      <bibliomixed xml:id="service.rest-webidl"><title>Web
      IDL</title>http://www.w3.org/TR/WebIDL/</bibliomixed>

      <bibliomixed xml:id="service.rest-reference.xml.schemas"><title>OSGi XML
      Schemas</title>http://www.osgi.org/Specifications</bibliomixed>

      <bibliomixed
      xml:id="service.rest-whiteboard.pattern.ref"><title>Whiteboard
      Pattern</title>http://www.osgi.org/wiki/uploads/Links/whiteboard.pdf</bibliomixed>
>>>>>>> a64509da
    </bibliolist>
  </section>
</chapter><|MERGE_RESOLUTION|>--- conflicted
+++ resolved
@@ -19,24 +19,6 @@
   <section>
     <title>Introduction</title>
 
-<<<<<<< HEAD
-    <para>
-	    Cloud computing is a continuing trend in the IT industry. 
-	    Due to its service model which embraces dynamism as opposed to masking it, OSGi appears to be an ideal base for building scalable and dependable applications for the cloud where changes in the deployment, network topology, and service availability are the norm rather than the exception. 
-	    One of the possible scenarios for OSGi to be successfully applied to cloud computing is using it in a Platform as a Service (PaaS) spirit. 
-	    Users write their bundles and can deploy them to their own OSGi instance running in the cloud. 
-	    This, however, requires the platform provider to expose the OSGi management API to the end user and make them available through a network protocol. 
-	    One of the popular approaches in cloud computing to remote communication is the use of RESTful web services. 
-	</para>
-	
-	<para>
-	    Representational State Transfer (REST) is the architectural style of the world wide web. 
-	    It can be described as a set of constraints that govern the interactions between the main components of the Internet.  
-	    Recently, REST style interaction has gained popularity as a architecture for web services (RESTful web services), mainly to overcome the perceived complexity and verbosity of SOAP-based web services.
-	    This specification describes a REST interface for framework management, client-side Java and JavaScript APIs, and an extension mechanism through which other bundles can contribute their own RESTful management APIs and make them discoverable by clients. 
-    </para>
-    
-=======
     <para>Cloud computing is a continuing trend in the IT industry. Due to its
     service model which embraces dynamism as opposed to masking it, OSGi
     appears to be an ideal base for building scalable and dependable
@@ -62,15 +44,11 @@
     can contribute their own RESTful management APIs and make them
     discoverable by clients.</para>
 
->>>>>>> a64509da
     <section>
       <title>Essentials</title>
 
       <itemizedlist>
         <listitem>
-<<<<<<< HEAD
-          <para><emphasis>Client-Server</emphasis> A separation of concern between the entity responsible for the user-interaction (client) and the other entity (server) responsible for data storage. For instance, in the original world wide web the browser is the client rendering and presenting the content delivered by one or more web servers. As a result, web content becomes more portable and content providers more scalable.</para>
-=======
           <para><emphasis>Client-Server</emphasis> - A separation of concern
           between the entity responsible for the user-interaction (client) and
           the other entity (server) responsible for data storage. For
@@ -78,12 +56,9 @@
           rendering and presenting the content delivered by one or more web
           servers. As a result, web content becomes more portable and content
           providers more scalable.</para>
->>>>>>> a64509da
         </listitem>
+
         <listitem>
-<<<<<<< HEAD
-          <para><emphasis>Stateless</emphasis> State is entirely kept at the client side. Therefore, every request must contain all state required for the server to accomplish the transaction and deliver content. The main rationale behind this design constraint is to again improve the scalability since in a pure stateless design the server resources are not burdened with maintaining any client state. Another perceived advantage is that the failure models of stateless interactions is simpler and fault tolerance easier to achieve.</para>
-=======
           <para><emphasis>Stateless</emphasis> - State is entirely kept at the
           client side. Therefore, every request must contain all state
           required for the server to accomplish the transaction and deliver
@@ -93,12 +68,9 @@
           Another perceived advantage is that the failure models of stateless
           interactions is simpler and fault tolerance easier to
           achieve.</para>
->>>>>>> a64509da
         </listitem>
+
         <listitem>
-<<<<<<< HEAD
-          <para><emphasis>Cacheable</emphasis> Content marked as cacheable can be temporarily stored and used to immediately answer future equivalent requests and improve efficiency and reduce network utilization and access latencies. Due to the end-to-end principle, caches can be placed where necessary, e.g., at the client (forward-proxy), or at the server side (backward-proxy). Content marked as non-cacheable must be freshly retrieved with every request even in the presence of caches.</para>
-=======
           <para><emphasis>Cacheable</emphasis> - Content marked as cacheable
           can be temporarily stored and used to immediately answer future
           equivalent requests and improve efficiency and reduce network
@@ -108,30 +80,22 @@
           in-between for example in a content delivery network. Content marked
           as non-cacheable must be freshly retrieved with every request even
           in the presence of caches.</para>
->>>>>>> a64509da
         </listitem>
+
         <listitem>
-<<<<<<< HEAD
-          <para><emphasis>Layered</emphasis> Layering introduces natural boundaries to coupling since every layer only accesses the services provided by the lower layer and provides services to the next higher layer.</para>
-=======
           <para><emphasis>Layered</emphasis> - Layering introduces natural
           boundaries to coupling since every layer only accesses the services
           provided by the lower layer and provides services to the next higher
           layer.</para>
->>>>>>> a64509da
         </listitem>
+
         <listitem>
-<<<<<<< HEAD
-          <para><emphasis>Uniform Interface</emphasis> Generality of component interfaces provides a natural decoupling of implementation and interface. REST furthermore encourages the separation of identifiable resources (addressing) and their representation (content delivery).</para>
-  	</listitem>
-=======
           <para><emphasis>Uniform Interface</emphasis> - Generality of
           component interfaces provides a natural decoupling of implementation
           and interface. REST furthermore encourages the separation of
           identifiable resources (addressing) and their representation
           (content delivery).</para>
         </listitem>
->>>>>>> a64509da
       </itemizedlist>
     </section>
 
@@ -140,22 +104,13 @@
 
       <itemizedlist>
         <listitem>
-<<<<<<< HEAD
-          <para><emphasis>Resource</emphasis> A resource is abstract piece of information that can be addressed by a resource identifier. The mapping of a resource to a concrete set of entities can vary over time.</para>
-=======
           <para><emphasis>Resource</emphasis> - A resource is an abstract
           piece of information that can be addressed by a resource identifier.
           The mapping of a resource to a concrete set of entities can vary
           over time.</para>
->>>>>>> a64509da
         </listitem>
+
         <listitem>
-<<<<<<< HEAD
-          <para><emphasis>Representation</emphasis> A representation is a sequence of bytes plus associated meta-data that describe the state of a resource. The data format of a representation is called the media-type. Every concrete representation of a resource is just one of arbitrarily many possible representations. The selection of a concrete representation of a resource can be made according to the media types supported by both the client and the server.</para>
-        </listitem>
-	<listitem>
-          <para><emphasis>REST Management Service</emphasis> The management service exposes a REST API for remotely managing an OSGi framework through the network in a lightweight and portable fashion.</para>
-=======
           <para><emphasis>Representation</emphasis> - A representation is a
           sequence of bytes plus associated meta-data that describe the state
           of a resource. The data format of a representation is called the
@@ -169,17 +124,13 @@
           <para><emphasis>REST Management Service</emphasis> - The management
           service exposes a REST API for remotely managing an OSGi framework
           through the network in a lightweight and portable fashion.</para>
->>>>>>> a64509da
         </listitem>
+
         <listitem>
-<<<<<<< HEAD
-          <para><emphasis>Client</emphasis> The client is a machine using the management service by issuing REST requests through the network. It can do so either directly or indirectly, i.e., through client-side libraries using the REST calls internally.</para>
-=======
           <para><emphasis>Client</emphasis> - The client is a machine using
           the management service by issuing REST requests through the network.
           It can do so either directly or indirectly, i.e., through
           client-side libraries using the REST calls internally.</para>
->>>>>>> a64509da
         </listitem>
       </itemizedlist>
     </section>
@@ -187,20 +138,6 @@
     <section>
       <title>Synopsis</title>
 
-<<<<<<< HEAD
-      <para>
-	      The manageable entities of an OSGi framework are mapped to resources accessible through resource identifiers. 
-	      These identifiers are relative to the (usually externally accessible) root URL of the management service. 
-      	      Clients can either discover this root URL or receive it through configuration. 
-	      Subsequently, a client is able to introspect the state of the framework and perform management operations. 
-	  </para>
-	  
-	  <para>
-	      The internal state of a framework resource is expressed and transmitted as a representation. 
-	      The format of the representation is subject to a mutual agreement between client and management service regarding media types commonly supported by both endpoints.
-	      This specification describes two possible representation formats: JSON and XML. 
-      </para>
-=======
       <para>The manageable entities of an OSGi framework are mapped to
       resources accessible through resource identifiers. These identifiers are
       relative to the (usually externally accessible) root URL of the
@@ -332,860 +269,19 @@
       ".json" as specified in IETF RFC 4627). If a file extension is appended
       to the resource, an implementation must return the variant mandated by
       the file extension provided that it supports this content type.</para>
->>>>>>> a64509da
     </section>
   </section>
 
   <section>
-  	<title>Interacting with the REST Management Service</title>
-
-    <para>
-	   <remark>needs some text</remark>
-  	</para>
-
-    <section>
-  	  <title>Resource Identifier Overview</title>
-  	
-  	  <para>
-  	   <remark>needs some text</remark>
-  	  </para>
-  	
-  	  <code>
-	  	framework
-		framework/state
-		framework/startlevel
-		framework/bundles
-
-		framework/bundles/representations
-
-		framework/bundle/{bundleid}
-		framework/bundle/{bundleid}/state
-		framework/bundle/{bundleid}/startlevel
-		framework/bundle/{bundleid}/header
-		framework/services
-
-		framework/services/representations
-
-		framework/service/{serviceid}
-	  </code>
-	
-	  <para>
-		framework/bundle/0/state is an alias for framework/state
-	  </para>
-
-	  <para>
-		The bundles, bundles/representations, services, and services/representations resources allow the use of a query parameter which specifies a filter to restrict the result set.
-		The filter expression follows the IETF RFC 1960 String Representation of LDAP Search Filter format <remark>TODO: ref</remark>.
-	  </para>
-
-	  <para>
-		Filters on services are matched against the service attributes. The query parameter is of the form:
-		framework/services?filter=ldap-filter
-
-		Filters on bundles are matched against the attributes of capabilities in the respective namespaces. Filters on bundles have the form:
-
-		framework/bundles?namespace1=ldap-filter1&amp;namespace2=ldap-filter2&amp;...
-
-		A missing namespace declaration implies the IdentityNamespace (“osgi.identity”). 
-	  </para>
-    </section>
+    <title>Resources</title>
 
     <para>The framework and its state is mapped to a set of different
     resources. Each resource is accessible through a resource identifier, as
     summarized in <xref linkend="service.rest-resource.identifiers"/>.</para>
 
     <section>
-        <title>Content Type Matching</title>
-
-		<remark>explain the representations and how they are matched based on HTTP accept headers.</remark>
-    </section>	
-
-    <section>
-        <title>Versioning and Interoperability</title>
-
-		<remark>explain the versioning of the REST API.</remark>
-    </section>	
-	
-  </section>
-
-  <section>
-    <title>Resources</title>
- 
- 	<para>
-	   The framework and its state is mapped to a set of different resources. Each resource is accessible through a resource identifier, as summarized in <remark>ref</remark>. 
-	</para>
-	
-    <section>
       <title>Framework Startlevel Resource</title>
-	 
-	  <para>
-         The startlevel resource represents the active start level of the framework. It supports the GET and PUT requests. 
-	  </para>
-	  
-      <section>
-        <title>GET</title>
-	    The GET request retrieves a framework startlevel representation <remark>ref</remark> from the REST management service. 
-	    The request can return the following status codes:
-	  
-	    <itemizedlist>
-      		<listitem>
-			  <para>200 (OK): the request has been served successfully and the body of the response is a startlevel representation.</para>
-      		</listitem>
-      		<listitem>
-        	  <para>406 (NOT ACCEPTABLE): the REST management service does not support any of the requested representations.</para>
-      		</listitem>
-	    </itemizedlist>        
-      </section>
-    
- 	  <section>
-        <title>PUT</title>
-	    <para>
-	       The PUT request sets the target framework startlevel. The body of the request needs to be a framework startlevel representation <remark>ref</remark>. 
-	       
-	       The request can return the following status codes:
-	  	</para>
-	  	
-	    <itemizedlist>
-      		<listitem>
-			  <para>204 (NO CONTENT): the request was received and valid. The framework will asynchronously start to adjust the framework startlevel until the target startlevel has been reached.</para>
-      		</listitem>
-      		<listitem>
-        	  <para>415 (UNSUPPORTED MEDIA TYPE): the request had a media type that is not supported by the REST management service.</para>
-      		</listitem>
-      		<listitem>
-        	  <para>400 (BAD REQUEST): the REST management service received an IllegalArgumentException when trying to adjust the framework startlevel, e.g., because the requested startlevel was zero or negative.</para>
-      		</listitem>
-	    </itemizedlist>        
-      </section>
-    </section>
- 
-
-<<<<<<< HEAD
-    <section>
-      <title>Bundles Resource</title>
-	 
-	  <para>
-      	The bundles resource represents the list of all bundles installed on the managed framework. It supports the GET request and two syntactically different forms of POST requests which are used to install new bundles to the framework. 
-	  </para>
-
-      <section>
-        <title>GET</title>
-	    The GET request retrieves a bundle list representation <remark>ref</remark> from the REST management service. 
-	    
-	    The request can return the following status codes:
-	  
-	    <itemizedlist>
-      		<listitem>
-			  <para>200 (OK): the request has been served successfully and the body of the response is a bundle list representation.</para>
-      		</listitem>
-      		<listitem>
-        	  <para>406 (NOT ACCEPTABLE): the REST management service does not support any of the requested representations.</para>
-      		</listitem>
-	    </itemizedlist>        
-      </section>
-    
-      <section>
-        <title>POST with Location String</title>
-	    <para>
-	    The POST request installs a new bundle to the managed framework and thereby logically appends it to the bundles resource. The new bundle to be 
-	    installed is referenced by a location string which is passed as the body of the request. In order to disambiguate the request from the other form of POST, 
-	    the content type must be set to text/plain. In practice, the location string is usually a URL. Since the framework will use the location
-	    retrieving the physical bundle, it needs to be accessible from the remotely managed framework and not necessarily from the managing client.  
-	  	</para>
-	  
-	  	<para>
-	    The management service implementation must check if the result of the install request matches the requested bundle
-        since the OSGi framework will return an existing bundle object as the return value of an install call if there was already one with the same location string installed.
-        One way of doing it is comparing the last modification timestamp. A detected collision is indicated to the requesting clients through an error code 409. 
-	  	</para>
-	  
-	    <para>
-	  	The response for the POST request is a local URI denoting path of the newly installed bundle relative to the REST management service root URL.
-	  	The request can return the following status codes:
-	  	</para>
-	  	
-	    <itemizedlist>
-      		<listitem>
-			  <para>200 (OK): the bundle has been successfully installed and the body of the response contains the URI.</para>
-      		</listitem>
-  			<listitem>
-        	  <para>400 (BAD REQUEST): the REST management service received a BundleException when trying to install. The body of the message is a bundleexception representation <remark>ref</remark> describing the reason why the installation did not succeed.</para>
-      		</listitem>
-      		<listitem>
-        	  <para>409 (CONFLICT): there is already a bundle installed with the same location string.</para>
-      		</listitem>
-        </itemizedlist>        
-      </section>
-
-	  <section>
-        <title>POST with Bundle</title>
-        <para>
-	       This variant of the POST request uploads the bundle as the body of the request. The media type of the request should be set to vnd.osgi.bundle 
-	       which must be supported by all REST management services. Implementations are free to accept other media types for this request with the 
-	       exception of text/plain. For instance, they can opt to additionally support application/zip or application/x-jar.   
-	    </para>
-	    
-	    <para>
-           Clients should use the HTTP Content-Location field to set a bundle location.  
-           If no content location is given, REST management service implementations must generate a unique location string in order to avoid unintended collisions between unrelated bundles. 
-        </para>
-               
-        <para>
-	  	   The response for the POST request is a local URI denoting path of the newly installed bundle relative to the REST management service root URL.
-	  	   The request can return the following status codes:
-	  	</para>
-	  	
-	    <itemizedlist>
-      		<listitem>
-			  <para>200 (OK): the bundle has been successfully installed and the body of the response contains the URI.</para>
-      		</listitem>
-  			<listitem>
-        	  <para>400 (BAD REQUEST): the REST management service received a BundleException when trying to install. The body of the message is a bundleexception representation <remark>ref</remark> describing the reason why the installation did not succeed.</para>
-      		</listitem>
-      		<listitem>
-        	  <para>409 (CONFLICT): there is already a bundle installed with the same location string.</para>
-      		</listitem>
-        </itemizedlist>        
-      </section>      
- 
-      <section>
-        <title>GET of the Representations</title>
-			<para>
-			The bundles resource returns a list of the URIs of all bundles installed on the framework. 
-			For clients interested in all bundles there is also the possibility to retrieve the bundle representation of each installed bundle with 
-			a single request through the bundles/representations resource.
-			</para>
-			
-			<para>
-			The body of the response is a bundle representations list <remark>ref</remark>.
-	  	  	The request can return the following status codes:
-	  		</para>
-	
-	    <itemizedlist>
-      		<listitem>
-			  <para>200 (OK): the request has been served successfully and the body of the response is a bundle list representation.</para>
-      		</listitem>
-      		<listitem>
-        	  <para>406 (NOT ACCEPTABLE): the REST management service does not support any of the requested representations.</para>
-      		</listitem>
-	    </itemizedlist>        
-      </section>
-    </section>
- 
-    <section>
-      <title>Bundle Resource</title>
-	
-	  <para> 
-      The bundle resource represents a single, distinct bundle in the system. Hence, it has to be qualified by a bundle id. 
-      The resource supports the GET, two variants of PUT, and the DELETE requests. 
-	  </para>
-
-      <section>
-        <title>GET</title>
-	    <para>
-	    The GET request retrieves a bundle representation <remark>ref</remark> from the REST management service.
-	     
-	    The request can return the following status codes:
-	  	</para>
-	  
-	    <itemizedlist>
-      		<listitem>
-			  <para>200 (OK): the request has been served successfully and the body of the response is a bundle representation.</para>
-      		</listitem>
-      		<listitem>
-			  <para>404 (NOT FOUND): there is not bundle with the given bundle id.</para>
-      		</listitem>      		
-      		<listitem>
-        	  <para>406 (NOT ACCEPTABLE): the REST management service does not support any of the requested representations.</para>
-      		</listitem>
-	    </itemizedlist>        
-      </section>
-    
- 	  <section>
-        <title>PUT with Location String</title>
-	    <para>
-	    The PUT request updates the bundle with a new version, referenced by a location string which is passed as the body of the request. 
-	    In order to disambiguate the request from the other form of PUT, the content type must be set to text/plain. 
-		The same rationale as in <remark>ref bundle list POST</remark>, if a location string is given it must point to a location reachable by the managed framework. 
-		If no location string is passed as the body of the request, the framework will perform an update based on the existing bundle's location string.
-
-	    The request can return the following status codes:
-	    </para>
-	  
-	    <itemizedlist>
-      		<listitem>
-			  <para>204 (NO CONTENT): the request was received and valid and the framework has issued the update.</para>
-      		</listitem>
-  			<listitem>
-        	  <para>400 (BAD REQUEST): the REST management service received a BundleException when trying to update. The body of the message is a bundleexception representation <remark>ref</remark> describing the reason why the update did not succeed.</para>
-      		</listitem>
-      		<listitem>
-			  <para>404 (NOT FOUND): there is not bundle with the given bundle id.</para>
-      		</listitem>            		
-	    </itemizedlist>        
-      </section>
-
- 	  <section>
-        <title>PUT with Bundle</title>
-        <para>
-	    The PUT request updates the bundle with a new version, uploaded as the body of the request. 
-	    The media type of the request should be set to vnd.osgi.bundle which must be supported by all REST management services. Implementations are free to accept other media types for this request with the 
-	    exception of text/plain. For instance, they can opt to additionally support application/zip or application/x-jar.
-	    
-	    The request can return the following status codes:
-	    </para>
-	  
-	    <itemizedlist>
-      		<listitem>
-			  <para>204 (NO CONTENT): the request was received and valid and the framework has issued the update.</para>
-      		</listitem>
-  			<listitem>
-        	  <para>400 (BAD REQUEST): the REST management service received a BundleException when trying to update. The body of the message is a bundleexception representation <remark>ref</remark> describing the reason why the update did not succeed.</para>
-      		</listitem>
-      		<listitem>
-			  <para>404 (NOT FOUND): there is not bundle with the given bundle id.</para>
-      		</listitem>            		
-	    </itemizedlist>        
-      </section>
-      
-      <section>
-        <title>DELETE</title>
-        <para>
-	    The DELETE request uninstalls the bundle from the framework.
-	    
-	    The request can return the following status codes:
-	    </para>
-	  
-	    <itemizedlist>
-      		<listitem>
-			  <para>204 (NO CONTENT): the request was received and valid and the framework has uninstalled the bundle.</para>
-      		</listitem>
-  			<listitem>
-        	  <para>400 (BAD REQUEST): the REST management service received a BundleException when trying to uninstall. The body of the message is a bundleexception representation <remark>ref</remark> describing the reason why the uninstallation did not succeed.</para>
-      		</listitem>
-      		<listitem>
-			  <para>404 (NOT FOUND): there is not bundle with the given bundle id.</para>
-      		</listitem>            		
-	    </itemizedlist>        
-      </section>
-           
-    </section>
- 
- 
-   <section>
-      <title>Bundle State Resource</title>
-	 
-	  <para>
-      The bundle state resource represents the internal state of an installed bundle qualified through its bundle id. 
-      It supports the GET and PUT requests. 
-	  </para>
-
-      <section>
-        <title>GET</title>
-        <para>
-	    The GET request retrieves a bundle state representation <remark>ref</remark> from the REST management service. 
-	    The request can return the following status codes:
-	    </para>
-	  
-	    <itemizedlist>
-      		<listitem>
-			  <para>200 (OK): the request has been served successfully and the body of the response is a bundle state representation.</para>
-      		</listitem>
-      		<listitem>
-			  <para>404 (NOT FOUND): there is not bundle with the given bundle id.</para>
-      		</listitem>            		
-      		<listitem>
-        	  <para>406 (NOT ACCEPTABLE): the REST management service does not support any of the requested representations.</para>
-      		</listitem>
-	    </itemizedlist>        
-      </section>
-    
- 	  <section>
-        <title>PUT</title>
-        <para>
-	    The PUT request sets the target state for the given bundle. This can, e.g., be state=32 for transitioning the bundle to started, or state=4 for stopping the bundle and transitioning it to resolved. 
-	    The body of the request needs to be a bundle state representation <remark>ref</remark>. Not all state transitions are valid.
-
-		The body of the response is the new bundle state implementation <remark>ref</remark>.
-	    The request can return the following status codes:
-	    </para>
-	  
-	    <itemizedlist>
-      		<listitem>
-			  <para>200 (OK): the request was received and valid. The framework has performed a state change and the new bundle state is contained in the body.</para>
-      		</listitem>
-  			<listitem>
-        	  <para>400 (BAD REQUEST): the REST management service received a BundleException when trying to perform the state transition. 
-        	  							The body of the message is a bundleexception representation <remark>ref</remark> describing the reason why the operation did not succeed.</para>
-      		</listitem>      		
-      		<listitem>
-        	  <para>402 (PRECONDITION FAILED): the requested target state is not reachable from the current bundle state.</para>
-      		</listitem>
-      		<listitem>
-			  <para>404 (NOT FOUND): there is not bundle with the given bundle id.</para>
-      		</listitem>            		      		
-      		<listitem>
-        	  <para>415 (UNSUPPORTED MEDIA TYPE): the request had a media type that is not supported by the REST management service.</para>
-      		</listitem>
-	    </itemizedlist>        
-      </section>
-    </section>
-
-   <section>
-      <title>Bundle Header Resource</title>
-	 
-	  <para>
-      The bundle header resource represents manifest header of a bundle which is qualified by its bundle id. It can only be read through a GET request. 
-      </para>
-
-      <section>
-        <title>GET</title>
-        
-        <para>
-	    The GET request retrieves a bundle header representation <remark>ref</remark> from the REST management service. 
-	    The request can return the following status codes:
-	    </para>
-	  
-	    <itemizedlist>
-      		<listitem>
-			  <para>200 (OK): the request has been served successfully and the body of the response is a bundle header representation.</para>
-      		</listitem>
-      		<listitem>
-			  <para>404 (NOT FOUND): there is not bundle with the given bundle id.</para>
-      		</listitem>            		
-      		<listitem>
-        	  <para>406 (NOT ACCEPTABLE): the REST management service does not support any of the requested representations.</para>
-      		</listitem>
-	    </itemizedlist>        
-      </section>
-    </section>
- 
-     <section>
-      <title>Bundle Startlevel Resource</title>
-	 
-	  <para>
-      The bundle startlevel resource represents the start level of the bundle qualified by its bundle id. 
-      It supports the GET and PUT requests. 
-      </para>
-
-      <section>
-        <title>GET</title>
-	    The GET request retrieves a bundle startlevel representation <remark>ref</remark> from the REST management service. 
-	    The request can return the following status codes:
-	  
-	    <itemizedlist>
-      		<listitem>
-			  <para>200 (OK): the request has been served successfully and the body of the response is a bundle startlevel representation.</para>
-      		</listitem>
-      		<listitem>
-			  <para>404 (NOT FOUND): there is not bundle with the given bundle id.</para>
-      		</listitem>            		
-      		<listitem>
-        	  <para>406 (NOT ACCEPTABLE): the REST management service does not support any of the requested representations.</para>
-      		</listitem>
-	    </itemizedlist>        
-      </section>
-    
- 	  <section>
-        <title>PUT</title>
-        <para>
-	    The PUT request sets the target bundle startlevel. The body of the request needs to be a bundle startlevel representation <remark>ref</remark>. 
-
-	    The request can return the following status codes:
-	    </para>
-	  
-	    <itemizedlist>
-      		<listitem>
-			  <para>200 (OK): the request was received and valid. The REST management service has changed the bundle startlevel according to the target value. 
-			  						The body of the response is the new bundle startlevel representation.</para>
-      		</listitem>
-      		<listitem>
-        	  <para>400 (BAD REQUEST):  either the target startlevel state involved invalid values, e.g., a startlevel smaller or equal to zero and the REST 
-        	  							management service got an IllegalArgumentException, or the REST management service received a BundleException when trying to perform the startlevel change. 
-        	  							In the latter case, the body of the message is a bundleexception representation <remark>ref</remark> describing the reason why the operation did not succeed.</para>
-      		</listitem>
-      		<listitem>
-			  <para>404 (NOT FOUND): there is not bundle with the given bundle id.</para>
-      		</listitem>            		      		
-      		<listitem>
-        	  <para>415 (UNSUPPORTED MEDIA TYPE): the request had a media type that is not supported by the REST management service.</para>
-      		</listitem>
-	    </itemizedlist>        
-      </section>
-    </section>
- 
- 	<section>
-      <title>Services Resource</title>
-      
-      <para>
-      
-      
-      </para>
-      
- 	</section>
- 	
- 	<section>
-      <title>Service Resource</title>
- 	</section>
- 	
- 
- </section>
-
-
- <section>
-    <title>Representations</title>
-
- 	<section>
-      	<title>Bundle Representation</title>
-		<section>
-	    	<title>JSON</title>
-			<para><code>Content-Type: application/org.osgi.bundle+json</code></para>
-	    	<programlisting>	 
-{
-   "id":0,
-   "lastModified":1314999275542,
-   "location":"System Bundle",
-   "state":32,
-   "symbolicName":"org.eclipse.osgi",
-   "version":"3.7.0.v20110613"
-}			</programlisting>
-		</section>
-
-		<section>
-	    	<title>XML</title>
-			<para><code>Content-Type: application/org.osgi.bundle+xml</code></para>
-			<programlisting><![CDATA[
-<bundle>
-   <id>0</id>
-   <lastModified>1314999275542</lastModified>
-   <location>System Bundle</location>
-   <state>32</state>
-   <symbolicName>org.eclipse.osgi</symbolicName>
-   <version>3.7.0.v20110613</version>
-</bundle>
-			]]></programlisting>    
-		</section>
- 	</section>
-
- 	<section>
-      <title>Bundles Representations</title>
-      	<section>
-      		<title>Bundle List Representation</title>
-		<section>
-	    	<title>JSON</title>
-			<para><code>Content-Type: application/org.osgi.bundles+json</code></para>
-	    	<programlisting>	 
-{
-   [bundleURI, bundleURI, ..., bundleURI]
-}			
-			</programlisting>
-		</section>
-
-		<section>
-	    	<title>XML</title>
-			<para><code>Content-Type: application/org.osgi.bundles+xml</code></para>
-			<programlisting><![CDATA[
-<bundles>
-   <uri>bundleURI</uri>
-   <uri>bundleURI</uri>
-   ...
-   <uri>bundleURI</uri>
-</bundles>			
-			]]></programlisting>    
-		</section>
-      	</section>
-
-      	<section>
-      		<title>Bundle Representations List Representation</title>
-		<section>
-	    	<title>JSON</title>
-			<para><code>Content-Type: application/org.osgi.bundles.representations+json</code></para>
-	    	<programlisting>	 
-[BUNDLE REPRESENTATION, BUNDLE REPRESENTATION, …, BUNDLE REPRESENTATION]		
-			</programlisting>
-		</section>
-
-		<section>
-	    	<title>XML</title>
-			<para><code>Content-Type: application/org.osgi.bundles.representations+xml</code></para>
-			<programlisting><![CDATA[
-<bundles>
-   BUNDLE REPRESENTATION
-   BUNDLE REPRESENTATION
-   ...
-   BUNDLE REPRESENTATION
-</bundles>		
-			]]></programlisting>    
-		</section>
-      	</section>		
- 	</section>
-
- 	<section>
-      <title>Bundle State Representation</title>
-		<section>
-	    	<title>JSON</title>
-			<para><code>Content-Type: application/org.osgi.bundlestate+json</code></para>
-	    	<programlisting>	 
-{
-   "state":32
-   “options”:1
-}	
-			</programlisting>
-		</section>
-
-		<section>
-	    	<title>XML</title>
-			<para><code>Content-Type: application/org.osgi.bundlestate+xml</code></para>
-			<programlisting><![CDATA[
-<bundleState>
-   <state>32</state>
-   <options>1</options>
-</bundleState>
-			]]></programlisting>    
-		</section>
- 	</section>
-
- 	<section>
-      <title>Bundle Header Representation</title>
-
-		<section>
-	    	<title>JSON</title>
-			<para><code>Content-Type: application/org.osgi.bundleheader+json</code></para>
-	    	<programlisting>	 
-{
-   key:value,
-   key:value,
-   ...
-   key:value
-}
-			</programlisting>
-		</section>
-
-		<section>
-	    	<title>XML</title>
-			<para><code>Content-Type: application/org.osgi.bundleheader+xml</code></para>
-			<programlisting><![CDATA[
-<bundleHeader>
-   <entry key="key" value="value"/>
-   <entry key="key" value="value"/>
-   ...
-   <entry key="key" value="value"/>
-<bundleHeader>
-			]]></programlisting>    
-		</section>
-
- 	</section>
-
-	<section>
-		<title>Framework Startlevel Representation</title>
-
-		<section>
-	    	<title>JSON</title>
-			<para><code>Content-Type: application/org.osgi.frameworkstartlevel+json</code></para>
-	    	<programlisting>	 
-{
-    "startLevel":6,
-    "initialBundleStartLevel":4
-}
-			</programlisting>
-		</section>
-
-		<section>
-	    	<title>XML</title>
-			<para><code>Content-Type: application/org.osgi.frameworkstartlevel+xml</code></para>
-			<programlisting><![CDATA[
-<frameworkStartLevel>
-    <startLevel>6</startLevel>
-    <initialBundleStartLevel>4</initialBundleStartLevel>
-</frameworkStartLevel>
-			]]></programlisting>    
-		</section>
-	</section>
-
- 	<section>
-      <title>Bundle Startlevel Representation</title>
-
-		<section>
-	    	<title>JSON</title>
-			<para><code>Content-Type: application/org.osgi.bundlestartlevel+json</code></para>
-	    	<programlisting>	 
-{
-   "startLevel":6
-
-   “activationPolicyUsed”:true
-   “persistentlyStarted”:false
-}
-			</programlisting>
-		</section>
-
-		<section>
-	    	<title>XML</title>
-			<para><code>Content-Type: application/org.osgi.bundlestartlevel+xml</code></para>
-			<programlisting><![CDATA[
-<bundleStartLevel>
-    <startLevel>6</startLevel>
-
-    <activationPolicyUsed>true</actiovationPolicyUsed>
-    <persistentlyStarted>false</persistentlyStarted>
-</bundleStartLevel>
-			]]></programlisting>    
-		</section>
-		
- 	</section>
-
- 	<section>
-      <title>Service Representation</title>
-
-		<section>
-	    	<title>JSON</title>
-			<para><code>Content-Type: application/org.osgi.service+json</code></para>
-	    	<programlisting>	 
-{
-   properties:
-   {
-      key:value,
-      key:value,
-      ...
-      key:value
-   },
-   "bundle":bundleURI,
-   "usingBundles":[bundleURI, bundleURI, … bundleURI],
-}
-			</programlisting>
-		</section>
-
-		<section>
-	    	<title>XML</title>
-			<para><code>Content-Type: application/org.osgi.service+xml</code></para>
-			<programlisting><![CDATA[
-<service>
-   <properties>
-      <entry key=”key” value=”value”/>
-      <entry key=”key” value=”value”/>
-      ...
-      <entry key=”key” value=”value”/>
-   </properties>
-   <bundle>bundleURI</bundle>
-   <usingBundles>
-      <bundle>bundleURI</bundle>
-      <bundle>bundleURI</bundle>
-      ...
-      <bundle>bundleURI</bundle>
-   </usingBundles>
-</service>
-			]]></programlisting>    
-		</section>
- 	</section>
-
- 	<section>
-      <title>Services Representations</title>
- 
- 		<section>
- 			<title>Service List Representation</title>
-		<section>
-	    	<title>JSON</title>
-			<para><code>Content-Type: application/org.osgi.services+json</code></para>
-	    	<programlisting>	 
-{
-   [serviceURI, serviceURI, ..., serviceURI]
-}
-			</programlisting>
-		</section>
-
-		<section>
-	    	<title>XML</title>
-			<para><code>Content-Type: application/org.osgi.service+xml</code></para>
-			<programlisting><![CDATA[
-<service>
-   <properties>
-      <entry key=”key” value=”value”/>
-      <entry key=”key” value=”value”/>
-      ...
-      <entry key=”key” value=”value”/>
-   </properties>
-   <bundle>bundleURI</bundle>
-   <usingBundles>
-      <bundle>bundleURI</bundle>
-      <bundle>bundleURI</bundle>
-      ...
-      <bundle>bundleURI</bundle>
-   </usingBundles>
-</service>
-			]]></programlisting>    
-		</section>      
- 		</section>     
- 		
- 		<section>
- 			<title>Service Representations List Representation</title>
-		<section>
-	    	<title>JSON</title>
-			<para><code>Content-Type: org.osgi.services.representations+json</code></para>
-	    	<programlisting>	 
-[SERVICE REPRESENTATION, SERVICE REPRESENTATION, …, SERVICE REPRESENTATION]
-			</programlisting>
-		</section>
-
-		<section>
-	    	<title>XML</title>
-			<para><code>Content-Type: application/org.osgi.services.representations+xml</code></para>
-			<programlisting><![CDATA[
-<services>
-   SERVICE REPRESENTATION
-   SERVICE REPRESENTATION
-   ...
-   SERVICE REPRESENTATION
-</services>
-			]]></programlisting>    
-		</section>      
- 		</section>      				
- 	</section>
-
- 	<section>
-      <title>Bundle Exception Representation</title>
-      
-      		<section>
-	    	<title>JSON</title>
-			<para><code>Content-Type: application/org.osgi.bundleexception+json</code></para>
-	    	<programlisting>	 
-{
-   “typecode”: 5,
-   “message”: “BundleException: Bundle activation error”
-}
-			</programlisting>
-		</section>
-
-		<section>
-	    	<title>XML</title>
-			<para><code>Content-Type: application/org.osgi.bundleexception+xml</code></para>
-			<programlisting><![CDATA[
-<bundleexception>
-   <typecode>5</typecode>
-   <message>BundleException: Bundle activation error</message>
-</bundleexception>
-			]]></programlisting>    
-		</section>
- 	</section>
-
- </section>
-
-  <section>
-    <title>Extending the REST Management Service</title>
-  </section>
-  
-  <section>
-    <title>Client APIs</title>
-
-	<section>
-      <title>Java Client API</title>
-
-      <!-- Include javadoc here, once available
-         <xi:include href="../../generated/javadoc/docbook/org.osgi.service.rest.xml"/>
-       -->
-    </section>
-
-	<section>
-      <title>Javascript Client API</title>
-=======
+
       <para><code>framework/startlevel</code></para>
 
       <para>The startlevel resource represents the active start level of the
@@ -1402,41 +498,10 @@
           </listitem>
         </itemizedlist>
       </section>
->>>>>>> a64509da
-    </section>
-
-<<<<<<< HEAD
-  <section>
-    <title>XML Schema</title>
-
-    <para>A wide code example (for use with XML Schema). Note that the XML schema is typically included 
-        through <code>xi:include</code> tags rather than embedded directly.</para>
-
-    <programlisting role="pgwide">&lt;?xml version="1.0"?&gt;
-&lt;!-- XML Schema --&gt;
-&lt;top&gt; ... &lt;/top&gt;</programlisting>
-
-  </section>
-  
-  <section>
-    <title>Security</title>
-    
-    <para>
-    	Like any externally visible management interface, the REST interface exposes privileged operations and hence requires access control. Since REST builds upon the HTTP(s) protocol,  authentication mechanisms and  encryption can be applied the same way as usually done for web servers: they can be layered below the REST protocol. E.g., confidentiality of the transmitted commands can be ensured by using HTTPS as the underlying transport. Authentication can be added by requiring, e.g., basic authentication prior to accepting a REST command.  
-	The REST interface should only be implemented by a trusted bundle. Implementations of this specification require all admin permissions and all service permissions.
-    </para>
-  </section>
-
- 
-
-  
-<!-- 
-  <section>
-    <title>Domain A</title>
-=======
+    </section>
+
     <section>
       <title>Bundle Resource</title>
->>>>>>> a64509da
 
       <para><code>framework/bundle/{bundleid}</code></para>
 
@@ -1444,16 +509,6 @@
       system. Hence, it has to be qualified by a bundle id. The resource
       supports the GET, two variants of PUT, and the DELETE requests.</para>
 
-<<<<<<< HEAD
-      <listitem>
-        <para>Bulleted</para>
-      </listitem>
-      
-      <listitem>
-        <para>Bulleted</para>
-      </listitem>
-    </itemizedlist>
-=======
       <section>
         <title>GET</title>
 
@@ -1557,7 +612,6 @@
           </listitem>
         </itemizedlist>
       </section>
->>>>>>> a64509da
 
       <section>
         <title>DELETE</title>
@@ -1592,21 +646,6 @@
       </section>
     </section>
 
-<<<<<<< HEAD
-    <orderedlist>
-      <listitem>
-        <para>Numbered</para>
-      </listitem>
-      
-      <listitem>
-        <para>Numbered</para>
-      </listitem>
-      
-      <listitem>
-        <para>Numbered</para>
-      </listitem>
-    </orderedlist> 
-=======
     <section>
       <title>Bundle State Resource</title>
 
@@ -1615,7 +654,6 @@
       <para>The bundle state resource represents the internal state of an
       installed bundle qualified through its bundle id. It supports the GET
       and PUT requests.</para>
->>>>>>> a64509da
 
       <section>
         <title>GET</title>
@@ -1697,45 +735,6 @@
 
       <para><code>framework/bundle/{bundleid}/header</code></para>
 
-<<<<<<< HEAD
-    <para>
-      <remark>This is a discussion remark</remark>
-    </para>
-
-    <section>
-      <title>Subsection</title>
-      <section>
-        <title>Sub-subsection</title>
-      </section>
-    </section>
-  </section>
-  
-  <section>
-    <title>Domain B</title>
-  </section>
-  
-  <section>
-    <title>Domain C</title>
-  </section>
-  
-  <section>
-    <title>Life Cycle</title>
-  </section>
-  
-  <section>
-    <title>Error Handling</title>
-  </section>
-  
-  <section>
-    <title>Events</title>
-    
-    <section>
-      <title>Domain Events</title>
-    </section>
-
-    <section>
-      <title>Event Admin Mapping</title>
-=======
       <para>The bundle header resource represents manifest header of a bundle
       which is qualified by its bundle id. It can only be read through a GET
       request.</para>
@@ -2338,18 +1337,10 @@
    &lt;message&gt;BundleException: Bundle activation error&lt;/message&gt;
 &lt;/bundleexception&gt;</programlisting>
       </section>
->>>>>>> a64509da
     </section>
   </section>
-  
+
   <section>
-<<<<<<< HEAD
-    <title>Class Loading</title>
-  </section>
-  
-  <section>
-    <title>Data Transfer Objects</title>
-=======
     <title>Clients</title>
 
     <para>The REST service can be used by a variety of clients directly. In
@@ -2605,34 +1596,18 @@
     should only be implemented by a trusted bundle. Implementations of this
     specification require all Admin Permissions and all Service
     Permissions.</para>
->>>>>>> a64509da
   </section>
- 
-   -->
-  
-
-<<<<<<< HEAD
-  
- 
-=======
+
   <xi:include href="../../generated/javadoc/docbook/org.osgi.service.rest.xml"/>
 
   <xi:include href="../../generated/javadoc/docbook/org.osgi.service.rest.client.xml"/>
 
   <xi:include href="js-client.xml"/>
->>>>>>> a64509da
 
   <section>
     <title>References</title>
 
     <bibliolist>
-<<<<<<< HEAD
-      <bibliomixed><title>Framework Module Layer</title>OSGi
-      Core, Chapter 3 Module Layer</bibliomixed>
-
-      <bibliomixed><title>XML Schema Part 2: Data types
-      Second Edition</title>http://www.w3.org/TR/xmlschema-2/</bibliomixed>
-=======
       <bibliomixed xml:id="service.rest-corefilter"><title>Framework Filter
       Syntax</title>OSGi Core, Chapter 3.2.7 Filter Syntax</bibliomixed>
 
@@ -2645,7 +1620,6 @@
       <bibliomixed
       xml:id="service.rest-whiteboard.pattern.ref"><title>Whiteboard
       Pattern</title>http://www.osgi.org/wiki/uploads/Links/whiteboard.pdf</bibliomixed>
->>>>>>> a64509da
     </bibliolist>
   </section>
 </chapter>