# Set javac settings from JDT prefs
-include: ${build}/eclipse/jdt.bnd

Bundle-Description					: Remote Service Admin test cases.

Export-Package 					= ${p}.common;version="1.0.0";-noimport:=true,\
 ${p}.common;version="2.0.0";-noimport:=true

Conditional-Package					= org.osgi.test.support.*
Private-Package						=  \
	${p}.*
Import-Package: ${-signaturetest}, *
	
Bundle-Category: osgi,test

Include-Resource					= \
	tb1.jar=tb1.jar, \
	tb2.jar=tb2.jar, \
	tb3.jar=tb3.jar, \
	tb4.jar=tb4.jar, \
	tb5.jar=tb5.jar, \
	tb6.jar=tb6.jar, \
	tb7.jar=tb7.jar, \
	tb8.jar=tb8.jar, \
	tbInterfaces.jar=tbInterfaces.jar

Test-Cases							= ${testcases}
-signaturetest                      = org.osgi.service.remoteserviceadmin

-buildpath							= \
    org.osgi.test.support;                  version=project , \
	org.osgi.service.remoteserviceadmin;	version=project	, \
	osgi.core;								version=4.3.1	, \
    osgi.cmpn;           					version=4.3.1	, \
<<<<<<< HEAD
=======
	ee.minimum; 							version=1.3, \
>>>>>>> a64509da
	${junit}

-runbundles							= \
    org.osgi.impl.service.log;                version=latest, \
    org.osgi.impl.service.cm;                 version=latest, \
    org.osgi.impl.service.event;              version=latest, \
	org.osgi.impl.service.metatype;           version=latest, \
	org.osgi.impl.service.http;               version=latest, \
	org.osgi.impl.service.remoteserviceadmin; version=latest

-runvm = -Xmx512m, -XX:MaxPermSize=350m

-runproperties = ${runproperties}, \
	rsa.ct.timeout=30000,\
	rsa.ct.timeout.factor=3,\
	amdatu.remote.logging.level=0,\
	amdatu.remote.console.level=3,\
	${p}.framework.properties="org.osgi.service.http.port=@@FREE_PORT@@", \
	${p}.system.packages.extra="${junit.package}", \
    ${p}.serverconfig="service.exported.intents.extra,service.exported.configs", \
    service.exported.intents.extra="passByValue", \
    service.exported.configs="org.amdatu.remote.admin.http", \
	org.osgi.service.http.port=9191,\
    org.osgi.framework.bootdelegation=javax.*,\
    ${p}.bundles="${uniq;${repo;org.osgi.service.event;latest},${repo;org.osgi.impl.service.event;latest},${repo;org.osgi.impl.service.log;latest},${repo;org.osgi.impl.service.cm;latest},${repo;org.osgi.impl.service.metatype;latest},${repo;org.osgi.impl.service.http;latest},${repo;org.osgi.impl.service.remoteserviceadmin;latest}}"<|MERGE_RESOLUTION|>--- conflicted
+++ resolved
@@ -32,10 +32,6 @@
 	org.osgi.service.remoteserviceadmin;	version=project	, \
 	osgi.core;								version=4.3.1	, \
     osgi.cmpn;           					version=4.3.1	, \
-<<<<<<< HEAD
-=======
-	ee.minimum; 							version=1.3, \
->>>>>>> a64509da
 	${junit}
 
 -runbundles							= \
